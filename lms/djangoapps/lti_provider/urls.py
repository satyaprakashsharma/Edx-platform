"""
LTI Provider API endpoint urls.
"""

from django.conf import settings
from django.conf.urls import patterns, url

urlpatterns = patterns(
    '',
    url(r'^users/social_auth_mapping/', 'lti_provider.views.users_social_auth_mapping', name='lti_provider_social_auth_mapping'),
<<<<<<< HEAD
=======
    url(r'^users/delete_user_account/', 'lti_provider.views.users_delete_user_account', name='lti_provider_delete_user_account'),
>>>>>>> 3fca64d4
    url(
        r'^courses/{course_id}/{usage_id}$'.format(
            course_id=settings.COURSE_ID_PATTERN,
            usage_id=settings.USAGE_ID_PATTERN
        ),
        'lti_provider.views.lti_launch', name="lti_provider_launch"),
)<|MERGE_RESOLUTION|>--- conflicted
+++ resolved
@@ -8,10 +8,7 @@
 urlpatterns = patterns(
     '',
     url(r'^users/social_auth_mapping/', 'lti_provider.views.users_social_auth_mapping', name='lti_provider_social_auth_mapping'),
-<<<<<<< HEAD
-=======
     url(r'^users/delete_user_account/', 'lti_provider.views.users_delete_user_account', name='lti_provider_delete_user_account'),
->>>>>>> 3fca64d4
     url(
         r'^courses/{course_id}/{usage_id}$'.format(
             course_id=settings.COURSE_ID_PATTERN,
