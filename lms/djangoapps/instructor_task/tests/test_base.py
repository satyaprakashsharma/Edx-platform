--- conflicted
+++ resolved
@@ -297,17 +297,6 @@
     """
     Cleans up after tests that place files in the reports directory.
     """
-<<<<<<< HEAD
-    def tearDown(self):
-        report_store = ReportStore.from_config(config_name='GRADES_DOWNLOAD')
-        try:
-            reports_download_path = report_store.storage.path('')
-        except NotImplementedError:
-            pass  # storage backend does not use the local filesystem
-        else:
-            if os.path.exists(reports_download_path):
-                shutil.rmtree(reports_download_path)
-=======
     def setUp(self):
 
         def clean_up_tmpdir():
@@ -332,7 +321,6 @@
         self.addCleanup(self.reports_patch.stop)
 
         self.addCleanup(clean_up_tmpdir)
->>>>>>> 21eb03e1
 
     def verify_rows_in_csv(self, expected_rows, file_index=0, verify_order=True, ignore_other_columns=False):
         """
