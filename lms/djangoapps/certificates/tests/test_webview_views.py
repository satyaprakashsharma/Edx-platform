--- conflicted
+++ resolved
@@ -437,15 +437,7 @@
         self.assertIn(
             'course_title_0',
             response.content
-        )
-<<<<<<< HEAD
-=======
-        # Test an item from user info
-        self.assertIn(
-            "{fullname}, you&#39;ve earned a certificate!".format(fullname=self.user.profile.name),
-            response.content
-        )
->>>>>>> d7c1cf0b
+        )        
         # Test an item from social info
         self.assertIn(
             "Post on Facebook",
