# -*- coding: utf-8 -*-
"""Tests for certificates views. """

import json
import ddt
from uuid import uuid4
from nose.plugins.attrib import attr
from mock import patch
from urllib import urlencode
from collections import OrderedDict

from django.conf import settings
from django.core.urlresolvers import reverse
from django.test.client import Client, RequestFactory
from django.test.utils import override_settings

from course_modes.models import CourseMode
<<<<<<< HEAD
=======
from lms.djangoapps.badges.events.course_complete import get_completion_badge
from lms.djangoapps.badges.tests.factories import (
    BadgeAssertionFactory,
    CourseCompleteImageConfigurationFactory,
    BadgeClassFactory,
)
from lms.djangoapps.grades.tests.utils import mock_passing_grade
>>>>>>> 21eb03e1
from openedx.core.lib.tests.assertions.events import assert_event_matches
from student.tests.factories import UserFactory, CourseEnrollmentFactory
from student.roles import CourseStaffRole
from track.tests import EventTrackingTestCase
from util import organizations_helpers as organizations_api
from xmodule.modulestore.tests.factories import CourseFactory
from xmodule.modulestore.tests.django_utils import ModuleStoreTestCase

from certificates.api import get_certificate_url
from certificates.models import (
    GeneratedCertificate,
    CertificateStatuses,
    CertificateSocialNetworks,
    CertificateTemplate,
    CertificateHtmlViewConfiguration,
    CertificateTemplateAsset,
)

from certificates.tests.factories import (
    CertificateHtmlViewConfigurationFactory,
    LinkedInAddToProfileConfigurationFactory,
    GeneratedCertificateFactory,
)

FEATURES_WITH_CERTS_ENABLED = settings.FEATURES.copy()
FEATURES_WITH_CERTS_ENABLED['CERTIFICATES_HTML_VIEW'] = True
FEATURES_WITH_BADGES_ENABLED = FEATURES_WITH_CERTS_ENABLED.copy()
FEATURES_WITH_BADGES_ENABLED['ENABLE_OPENBADGES'] = True

FEATURES_WITH_CERTS_DISABLED = settings.FEATURES.copy()
FEATURES_WITH_CERTS_DISABLED['CERTIFICATES_HTML_VIEW'] = False

FEATURES_WITH_CUSTOM_CERTS_ENABLED = {
    "CUSTOM_CERTIFICATE_TEMPLATES_ENABLED": True
}
FEATURES_WITH_CUSTOM_CERTS_ENABLED.update(FEATURES_WITH_CERTS_ENABLED)


def _fake_is_request_in_microsite():
    """
    Mocked version of microsite helper method to always return true
    """
    return True


class CommonCertificatesTestCase(ModuleStoreTestCase):
    """
    Common setUp and utility methods for Certificate tests
    """
    def setUp(self):
        super(CommonCertificatesTestCase, self).setUp()
        self.client = Client()
        self.course = CourseFactory.create(
            org='testorg', number='run1', display_name='refundable course'
        )
        self.course_id = self.course.location.course_key
        self.user = UserFactory.create(
            email='joe_user@edx.org',
            username='joeuser',
            password='foo'
        )
        self.user.profile.name = "Joe User"
        self.user.profile.save()
        self.client.login(username=self.user.username, password='foo')
        self.request = RequestFactory().request()
        self.linkedin_url = 'http://www.linkedin.com/profile/add?{params}'

        self.cert = GeneratedCertificateFactory.create(
            user=self.user,
            course_id=self.course_id,
            download_uuid=uuid4(),
            download_url="http://www.example.com/certificates/download",
            grade="0.95",
            key='the_key',
            distinction=True,
            status='downloadable',
            mode='honor',
            name=self.user.profile.name,
        )
        CourseEnrollmentFactory.create(
            user=self.user,
            course_id=self.course_id,
            mode=CourseMode.HONOR,
        )
        CertificateHtmlViewConfigurationFactory.create()
        LinkedInAddToProfileConfigurationFactory.create()
        CourseCompleteImageConfigurationFactory.create()

    def _add_course_certificates(self, count=1, signatory_count=0, is_active=True):
        """
        Create certificate for the course.
        """
        signatories = [
            {
                'name': 'Signatory_Name ' + str(i),
                'title': 'Signatory_Title ' + str(i),
                'organization': 'Signatory_Organization ' + str(i),
                'signature_image_path': '/static/certificates/images/demo-sig{}.png'.format(i),
                'id': i
            } for i in xrange(signatory_count)

        ]

        certificates = [
            {
                'id': i,
                'name': 'Name ' + str(i),
                'description': 'Description ' + str(i),
                'course_title': 'course_title_' + str(i),
                'org_logo_path': '/t4x/orgX/testX/asset/org-logo-{}.png'.format(i),
                'signatories': signatories,
                'version': 1,
                'is_active': is_active
            } for i in xrange(count)
        ]

        self.course.certificates = {'certificates': certificates}
        self.course.cert_html_view_enabled = True
        self.course.save()
        self.store.update_item(self.course, self.user.id)

    def _create_custom_template(self, org_id=None, mode=None, course_key=None):
        """
        Creates a custom certificate template entry in DB.
        """
        template_html = """
            <%namespace name='static' file='static_content.html'/>
            <html>
            <body>
                lang: ${LANGUAGE_CODE}
                course name: ${accomplishment_copy_course_name}
                mode: ${course_mode}
                ${accomplishment_copy_course_description}
                ${twitter_url}
                <img class="custom-logo" src="${static.certificate_asset_url('custom-logo')}" />
            </body>
            </html>
        """
        template = CertificateTemplate(
            name='custom template',
            template=template_html,
            organization_id=org_id,
            course_key=course_key,
            mode=mode,
            is_active=True
        )
        template.save()


@attr(shard=1)
@ddt.ddt
class CertificatesViewsTests(CommonCertificatesTestCase):
    """
    Tests for the certificates web/html views
    """

    @override_settings(FEATURES=FEATURES_WITH_CERTS_ENABLED)
    def test_linkedin_share_url(self):
        """
        Test: LinkedIn share URL.
        """
        self._add_course_certificates(count=1, signatory_count=1, is_active=True)
        test_url = get_certificate_url(course_id=self.course.id, uuid=self.cert.verify_uuid)
        response = self.client.get(test_url)
        self.assertEqual(response.status_code, 200)
        params = OrderedDict([
            ('_ed', '0_0dPSPyS070e0HsE9HNz_13_d11_',),
            ('pfCertificationName', '{platform_name} Honor Code Certificate for {course_name}'.format(
                platform_name=settings.PLATFORM_NAME.encode('utf-8'),
                course_name=self.course.display_name,
            ),),
            ('pfCertificationUrl', self.request.build_absolute_uri(test_url),),
        ])
        self.assertIn(
            self.linkedin_url.format(params=urlencode(params)),
            response.content
        )

    @override_settings(FEATURES=FEATURES_WITH_CERTS_ENABLED)
    def test_linkedin_share_microsites(self):
        """
        Test: LinkedIn share URL should be visible when called from within a microsite.
        """
        self._add_course_certificates(count=1, signatory_count=1, is_active=True)
        test_url = get_certificate_url(course_id=self.cert.course_id, uuid=self.cert.verify_uuid)
        response = self.client.get(test_url, HTTP_HOST=settings.MICROSITE_TEST_HOSTNAME)
        self.assertEqual(response.status_code, 200)
        # the linkedIn share URL with appropriate parameters should be present
        params = OrderedDict([
            ('_ed', settings.MICROSITE_CONFIGURATION['test_site']['LINKEDIN_COMPANY_ID'],),
            ('pfCertificationName', '{platform_name} Honor Code Certificate for {course_name}'.format(
                platform_name=settings.MICROSITE_CONFIGURATION['test_site']['platform_name'],
                course_name=self.course.display_name,
            ),),
            ('pfCertificationUrl', 'http://' + settings.MICROSITE_TEST_HOSTNAME + test_url,),
        ])
        self.assertIn(
            self.linkedin_url.format(params=urlencode(params)),
            response.content
        )

    @override_settings(FEATURES=FEATURES_WITH_CERTS_ENABLED)
    @patch.dict("django.conf.settings.SOCIAL_SHARING_SETTINGS", {"CERTIFICATE_FACEBOOK": True})
    def test_facebook_share_microsites(self):
        """
        Test: Facebook share URL should be visible when web cert called from within a white label
        site and it should use white label site's FACEBOOK_APP_ID.
        """
        self._add_course_certificates(count=1, signatory_count=1, is_active=True)
        test_url = get_certificate_url(course_id=self.cert.course_id, uuid=self.cert.verify_uuid)
        response = self.client.get(test_url, HTTP_HOST=settings.MICROSITE_TEST_HOSTNAME)
        self.assertEqual(response.status_code, 200)
        self.assertIn("Post on Facebook", response.content)
        self.assertIn(settings.MICROSITE_CONFIGURATION['test_site']['FACEBOOK_APP_ID'], response.content)

    @override_settings(FEATURES=FEATURES_WITH_CERTS_ENABLED)
    @ddt.data(
        (False, False, False),
        (False, False, True),
        (False, True, True),
        (True, True, True),
        (True, True, False),
    )
    @ddt.unpack
    def test_social_sharing_availablity_microsites(self, facebook_sharing, twitter_sharing, linkedin_sharing):
        """
        Test: Facebook, Twitter and LinkedIn sharing availability for microsites.
        """
        self._add_course_certificates(count=1, signatory_count=1, is_active=True)
        test_url = get_certificate_url(course_id=self.cert.course_id, uuid=self.cert.verify_uuid)
        social_sharing_settings = dict(
            CERTIFICATE_FACEBOOK=facebook_sharing,
            CERTIFICATE_TWITTER=twitter_sharing,
            CERTIFICATE_LINKEDIN=linkedin_sharing,
        )
        with patch("django.conf.settings.MICROSITE_CONFIGURATION", {
            "test_site": dict(
                settings.MICROSITE_CONFIGURATION['test_site'],
                SOCIAL_SHARING_SETTINGS=social_sharing_settings,
            )
        }):
            response = self.client.get(test_url, HTTP_HOST=settings.MICROSITE_TEST_HOSTNAME)
            self.assertEqual(response.status_code, 200)
            self.assertEqual("Post on Facebook" in response.content, facebook_sharing)
            self.assertEqual("Share on Twitter" in response.content, twitter_sharing)
            self.assertEqual("Add to LinkedIn Profile" in response.content, linkedin_sharing)

    @override_settings(FEATURES=FEATURES_WITH_CERTS_ENABLED)
    def test_facebook_default_text_microsites(self):
        """
        Test: Facebook sharing default text for microsites.
        """
        self._add_course_certificates(count=1, signatory_count=1, is_active=True)
        test_url = get_certificate_url(course_id=self.cert.course_id, uuid=self.cert.verify_uuid)
        facebook_text = "Facebook text on Test Site"
        social_sharing_settings = dict(
            CERTIFICATE_FACEBOOK=True,
            CERTIFICATE_FACEBOOK_TEXT=facebook_text,
        )
        with patch("django.conf.settings.MICROSITE_CONFIGURATION", {
            "test_site": dict(
                settings.MICROSITE_CONFIGURATION['test_site'],
                SOCIAL_SHARING_SETTINGS=social_sharing_settings,
            )
        }):
            response = self.client.get(test_url, HTTP_HOST=settings.MICROSITE_TEST_HOSTNAME)
            self.assertContains(response, facebook_text)

    @override_settings(FEATURES=FEATURES_WITH_CERTS_ENABLED)
    def test_twitter_default_text_microsites(self):
        """
        Test: Twitter sharing default text for microsites.
        """
        self._add_course_certificates(count=1, signatory_count=1, is_active=True)
        test_url = get_certificate_url(course_id=self.cert.course_id, uuid=self.cert.verify_uuid)
        twitter_text = "Twitter text on Test Site"
        social_sharing_settings = dict(
            CERTIFICATE_TWITTER=True,
            CERTIFICATE_TWITTER_TEXT=twitter_text,
        )
        with patch("django.conf.settings.MICROSITE_CONFIGURATION", {
            "test_site": dict(
                settings.MICROSITE_CONFIGURATION['test_site'],
                SOCIAL_SHARING_SETTINGS=social_sharing_settings,
            )
        }):
            response = self.client.get(test_url, HTTP_HOST=settings.MICROSITE_TEST_HOSTNAME)
            self.assertContains(response, twitter_text)

    @override_settings(FEATURES=FEATURES_WITH_CERTS_ENABLED)
    def test_rendering_course_organization_data(self):
        """
        Test: organization data should render on certificate web view if course has organization.
        """
        test_organization_data = {
            'name': 'test organization',
            'short_name': 'test_organization',
            'description': 'Test Organization Description',
            'active': True,
            'logo': '/logo_test1.png/'
        }
        test_org = organizations_api.add_organization(organization_data=test_organization_data)
        organizations_api.add_organization_course(organization_data=test_org, course_id=unicode(self.course.id))
        self._add_course_certificates(count=1, signatory_count=1, is_active=True)
        test_url = get_certificate_url(
            user_id=self.user.id,
            course_id=unicode(self.course.id)
        )
        response = self.client.get(test_url)
        self.assertIn(
            'a course of study offered by test_organization, an online learning initiative of test organization',
            response.content
        )
        self.assertNotIn(
            'a course of study offered by testorg',
            response.content
        )
        self.assertIn(
            '<title>test_organization {} Certificate |'.format(self.course.number, ),
            response.content
        )
        self.assertIn('logo_test1.png', response.content)

    @ddt.data(True, False)
    @patch('certificates.views.webview.get_completion_badge')
    @override_settings(FEATURES=FEATURES_WITH_BADGES_ENABLED)
    def test_fetch_badge_info(self, issue_badges, mock_get_completion_badge):
        """
        Test: Fetch badge class info if badges are enabled.
        """
        badge_class = BadgeClassFactory(course_id=self.course_id, mode=self.cert.mode)
        mock_get_completion_badge.return_value = badge_class

        self._add_course_certificates(count=1, signatory_count=1, is_active=True)
        test_url = get_certificate_url(course_id=self.cert.course_id, uuid=self.cert.verify_uuid)
        response = self.client.get(test_url)
        self.assertEqual(response.status_code, 200)

        if issue_badges:
            mock_get_completion_badge.assertCalled()
        else:
            mock_get_completion_badge.assertNotCalled()

    @override_settings(FEATURES=FEATURES_WITH_BADGES_ENABLED)
    @patch.dict("django.conf.settings.SOCIAL_SHARING_SETTINGS", {
        "CERTIFICATE_TWITTER": True,
        "CERTIFICATE_FACEBOOK": True,
    })
    @patch.dict("django.conf.settings.MICROSITE_CONFIGURATION", {
        "test_site": dict(
            settings.MICROSITE_CONFIGURATION['test_site'],
            urls=dict(
                ABOUT=None,
                PRIVACY=None,
                TOS_AND_HONOR=None,
            ),
        )
    })
    @patch.dict("django.conf.settings.MKTG_URL_LINK_MAP", {
        'ABOUT': None,
        'PRIVACY': None,
        'TOS_AND_HONOR': None,
    })
    def test_rendering_maximum_data(self):
        """
        Tests at least one data item from different context update methods to
        make sure every context update method is invoked while rendering certificate template.
        """
        long_org_name = 'Long org name'
        short_org_name = 'short_org_name'
        test_organization_data = {
            'name': long_org_name,
            'short_name': short_org_name,
            'description': 'Test Organization Description',
            'active': True,
            'logo': '/logo_test1.png'
        }
        test_org = organizations_api.add_organization(organization_data=test_organization_data)
        organizations_api.add_organization_course(organization_data=test_org, course_id=unicode(self.course.id))
        self._add_course_certificates(count=1, signatory_count=1, is_active=True)
        badge_class = get_completion_badge(course_id=self.course_id, user=self.user)
        BadgeAssertionFactory.create(
            user=self.user, badge_class=badge_class,
        )
        self.course.cert_html_view_overrides = {
            "logo_src": "/static/certificates/images/course_override_logo.png"
        }

        self.course.save()
        self.store.update_item(self.course, self.user.id)

        test_url = get_certificate_url(
            user_id=self.user.id,
            course_id=unicode(self.course.id)
        )
        response = self.client.get(test_url, HTTP_HOST=settings.MICROSITE_TEST_HOSTNAME)

        # Test an item from basic info
        self.assertIn(
            'Terms of Service &amp; Honor Code',
            response.content
        )
        self.assertIn(
            'Certificate ID Number',
            response.content
        )
        # Test an item from html cert configuration
        self.assertIn(
            '<a class="logo" href="http://test_site.localhost">',
            response.content
        )
        # Test an item from course info
        self.assertIn(
            'course_title_0',
            response.content
        )
        # Test an item from user info
        self.assertIn(
<<<<<<< HEAD
            "{fullname}, you&#39;ve earned a certificate!".format(fullname=self.user.profile.name),
=======
            "{fullname}, you earned a certificate!".format(fullname=self.user.profile.name),
>>>>>>> 21eb03e1
            response.content
        )
        # Test an item from social info
        self.assertIn(
            "Post on Facebook",
            response.content
        )
        self.assertIn(
            "Share on Twitter",
            response.content
        )
        # Test an item from certificate/org info
        self.assertIn(
            "a course of study offered by {partner_short_name}, "
            "an online learning initiative of "
            "{partner_long_name}.".format(
                partner_short_name=short_org_name,
                partner_long_name=long_org_name,
            ),
            response.content
        )
        # Test item from badge info
        self.assertIn(
            "Add to Mozilla Backpack",
            response.content
        )
        # Test item from microsite info
        self.assertIn(
            "http://www.test-site.org/about-us",
            response.content
        )
        # Test course overrides
        self.assertIn(
            "/static/certificates/images/course_override_logo.png",
            response.content
        )

    @override_settings(FEATURES=FEATURES_WITH_CERTS_ENABLED)
    def test_render_html_view_valid_certificate(self):
        self._add_course_certificates(count=1, signatory_count=2)
        test_url = get_certificate_url(
            user_id=self.user.id,
            course_id=unicode(self.course.id)
        )
        response = self.client.get(test_url)
        self.assertIn(str(self.cert.verify_uuid), response.content)

        # Hit any "verified" mode-specific branches
        self.cert.mode = 'verified'
        self.cert.save()
        response = self.client.get(test_url)
        self.assertIn(str(self.cert.verify_uuid), response.content)

        # Hit any 'xseries' mode-specific branches
        self.cert.mode = 'xseries'
        self.cert.save()
        response = self.client.get(test_url)
        self.assertIn(str(self.cert.verify_uuid), response.content)

    @override_settings(FEATURES=FEATURES_WITH_CERTS_ENABLED)
    def test_render_certificate_only_for_downloadable_status(self):
        """
        Tests taht Certificate HTML Web View returns Certificate only if certificate status is 'downloadable',
        for other statuses it should return "Invalid Certificate".
        """
        self._add_course_certificates(count=1, signatory_count=2)
        test_url = get_certificate_url(
            user_id=self.user.id,
            course_id=unicode(self.course.id)
        )

        # Validate certificate
        response = self.client.get(test_url)
        self.assertIn(str(self.cert.verify_uuid), response.content)

        # Change status to 'generating' and validate that Certificate Web View returns "Invalid Certificate"
        self.cert.status = CertificateStatuses.generating
        self.cert.save()
        response = self.client.get(test_url)
        self.assertIn("Invalid Certificate", response.content)
        self.assertIn("Cannot Find Certificate", response.content)
        self.assertIn("We cannot find a certificate with this URL or ID number.", response.content)

    @ddt.data(
        (CertificateStatuses.downloadable, True),
        (CertificateStatuses.audit_passing, False),
        (CertificateStatuses.audit_notpassing, False),
    )
    @ddt.unpack
    @override_settings(FEATURES=FEATURES_WITH_CERTS_ENABLED)
    def test_audit_certificate_display(self, status, eligible_for_certificate):
        """
        Ensure that audit-mode certs are only shown in the web view if they
        are eligible for a certificate.
        """
        # Convert the cert to audit, with the specified eligibility
        self.cert.mode = 'audit'
        self.cert.status = status
        self.cert.save()

        self._add_course_certificates(count=1, signatory_count=2)
        test_url = get_certificate_url(
            user_id=self.user.id,
            course_id=unicode(self.course.id)
        )
        response = self.client.get(test_url)

        if eligible_for_certificate:
            self.assertIn(str(self.cert.verify_uuid), response.content)
        else:
            self.assertIn("Invalid Certificate", response.content)
            self.assertIn("Cannot Find Certificate", response.content)
            self.assertIn("We cannot find a certificate with this URL or ID number.", response.content)
            self.assertNotIn(str(self.cert.verify_uuid), response.content)

    @override_settings(FEATURES=FEATURES_WITH_CERTS_ENABLED)
    def test_html_view_for_invalid_certificate(self):
        """
        Tests that Certificate HTML Web View returns "Cannot Find Certificate" if certificate has been invalidated.
        """
        self._add_course_certificates(count=1, signatory_count=2)
        test_url = get_certificate_url(
            user_id=self.user.id,
            course_id=unicode(self.course.id)
        )

        # Validate certificate
        response = self.client.get(test_url)
        self.assertIn(str(self.cert.verify_uuid), response.content)

        # invalidate certificate and verify that "Cannot Find Certificate" is returned
        self.cert.invalidate()
        response = self.client.get(test_url)
        self.assertIn("Invalid Certificate", response.content)
        self.assertIn("Cannot Find Certificate", response.content)
        self.assertIn("We cannot find a certificate with this URL or ID number.", response.content)

    @override_settings(FEATURES=FEATURES_WITH_CERTS_ENABLED)
    def test_render_html_view_with_valid_signatories(self):
        self._add_course_certificates(count=1, signatory_count=2)
        test_url = get_certificate_url(
            user_id=self.user.id,
            course_id=unicode(self.course.id)
        )

        response = self.client.get(test_url)
        self.assertIn('course_title_0', response.content)
        self.assertIn('Signatory_Name 0', response.content)
        self.assertIn('Signatory_Title 0', response.content)
        self.assertIn('Signatory_Organization 0', response.content)
        self.assertIn('/static/certificates/images/demo-sig0.png', response.content)

    @override_settings(FEATURES=FEATURES_WITH_CERTS_ENABLED)
    def test_course_display_name_not_override_with_course_title(self):
        # if certificate in descriptor has not course_title then course name should not be overridden with this title.
        test_certificates = [
            {
                'id': 0,
                'name': 'Name 0',
                'description': 'Description 0',
                'signatories': [],
                'version': 1,
                'is_active':True
            }
        ]
        self.course.certificates = {'certificates': test_certificates}
        self.course.cert_html_view_enabled = True
        self.course.save()
        self.store.update_item(self.course, self.user.id)
        test_url = get_certificate_url(
            user_id=self.user.id,
            course_id=unicode(self.course.id)
        )

        response = self.client.get(test_url)
        self.assertNotIn('test_course_title_0', response.content)
        self.assertIn('refundable course', response.content)

    @override_settings(FEATURES=FEATURES_WITH_CERTS_ENABLED)
    def test_course_display_overrides(self):
        """
        Tests if `Course Number Display String` or `Course Organization Display` is set for a course
        in advance settings
        Then web certificate should display that course number and course org set in advance
        settings instead of original course number and course org.
        """
        self._add_course_certificates(count=1, signatory_count=2)
        test_url = get_certificate_url(
            user_id=self.user.id,
            course_id=unicode(self.course.id)
        )

        self.course.display_coursenumber = "overridden_number"
        self.course.display_organization = "overridden_org"
        self.store.update_item(self.course, self.user.id)

        response = self.client.get(test_url)
        self.assertIn('overridden_number', response.content)
        self.assertIn('overridden_org', response.content)

    @override_settings(FEATURES=FEATURES_WITH_CERTS_ENABLED)
    def test_certificate_view_without_org_logo(self):
        test_certificates = [
            {
                'id': 0,
                'name': 'Certificate Name 0',
                'signatories': [],
                'version': 1,
                'is_active': True
            }
        ]
        self.course.certificates = {'certificates': test_certificates}
        self.course.cert_html_view_enabled = True
        self.course.save()
        self.store.update_item(self.course, self.user.id)

        test_url = get_certificate_url(
            user_id=self.user.id,
            course_id=unicode(self.course.id)
        )
        response = self.client.get(test_url)
        # make sure response html has only one organization logo container for edX
        self.assertContains(response, "<li class=\"wrapper-organization\">", 1)

    @override_settings(FEATURES=FEATURES_WITH_CERTS_ENABLED)
    def test_render_html_view_without_signatories(self):
        self._add_course_certificates(count=1, signatory_count=0)
        test_url = get_certificate_url(
            user_id=self.user.id,
            course_id=unicode(self.course)
        )
        response = self.client.get(test_url)
        self.assertNotIn('Signatory_Name 0', response.content)
        self.assertNotIn('Signatory_Title 0', response.content)

    @override_settings(FEATURES=FEATURES_WITH_CERTS_DISABLED)
    def test_render_html_view_disabled_feature_flag_returns_static_url(self):
        test_url = get_certificate_url(
            user_id=self.user.id,
            course_id=unicode(self.course.id)
        )
        self.assertIn(str(self.cert.download_url), test_url)

    @override_settings(FEATURES=FEATURES_WITH_CERTS_ENABLED)
    def test_render_html_view_invalid_course(self):
        test_url = "/certificates/user/{user_id}/course/{course_id}".format(
            user_id=self.user.id,
            course_id="missing/course/key"
        )
        response = self.client.get(test_url)
        self.assertIn('invalid', response.content)

    @override_settings(FEATURES=FEATURES_WITH_CERTS_ENABLED)
    def test_render_html_view_invalid_user(self):
        self._add_course_certificates(count=1, signatory_count=0)
        test_url = get_certificate_url(
            user_id=111,
            course_id=unicode(self.course.id)
        )
        response = self.client.get(test_url)
        self.assertIn('invalid', response.content)

    @override_settings(FEATURES=FEATURES_WITH_CERTS_ENABLED)
    def test_render_html_view_non_int_user(self):
        self._add_course_certificates(count=1, signatory_count=0)
        test_url = get_certificate_url(
            user_id="Good tests make good neighbors",
            course_id=unicode(self.course.id)
        )
        response = self.client.get(test_url)
        self.assertEqual(response.status_code, 404)

    @override_settings(FEATURES=FEATURES_WITH_CERTS_ENABLED)
    def test_render_html_view_invalid_user_certificate(self):
        self._add_course_certificates(count=1, signatory_count=0)
        test_url = get_certificate_url(
            user_id=self.user.id,
            course_id=unicode(self.course.id)
        )
        self.cert.delete()
        self.assertEqual(len(GeneratedCertificate.eligible_certificates.all()), 0)

        response = self.client.get(test_url)
        self.assertIn('invalid', response.content)

    @override_settings(FEATURES=FEATURES_WITH_CERTS_ENABLED, PLATFORM_NAME=u'Űńíćődé Űńívéŕśítӳ')
    def test_render_html_view_with_unicode_platform_name(self):
        self._add_course_certificates(count=1, signatory_count=0)

        test_url = get_certificate_url(
            user_id=self.user.id,
            course_id=unicode(self.course.id)
        )
        response = self.client.get(test_url)
        self.assertEqual(response.status_code, 200)

    @override_settings(FEATURES=FEATURES_WITH_CERTS_ENABLED)
    def test_render_html_view_with_preview_mode(self):
        """
        test certificate web view should render properly along with its signatories information when accessing it in
        preview mode. Either the certificate is marked active or not.
        """
        self.cert.delete()
        self.assertEqual(len(GeneratedCertificate.eligible_certificates.all()), 0)
        self._add_course_certificates(count=1, signatory_count=2)
        test_url = get_certificate_url(
            user_id=self.user.id,
            course_id=unicode(self.course.id)
        )
        response = self.client.get(test_url + '?preview=honor')
        # accessing certificate web view in preview mode without
        # staff or instructor access should show invalid certificate
        self.assertIn('Cannot Find Certificate', response.content)

        CourseStaffRole(self.course.id).add_users(self.user)

        response = self.client.get(test_url + '?preview=honor')
        self.assertNotIn(self.course.display_name, response.content)
        self.assertIn('course_title_0', response.content)
        self.assertIn('Signatory_Title 0', response.content)

        # mark certificate inactive but accessing in preview mode.
        self._add_course_certificates(count=1, signatory_count=2, is_active=False)
        response = self.client.get(test_url + '?preview=honor')
        self.assertNotIn(self.course.display_name, response.content)
        self.assertIn('course_title_0', response.content)
        self.assertIn('Signatory_Title 0', response.content)

    @override_settings(FEATURES=FEATURES_WITH_CERTS_ENABLED)
    def test_render_html_view_with_preview_mode_when_user_already_has_cert(self):
        """
        test certificate web view should render properly in
        preview mode even if user who is previewing already has a certificate
        generated with different mode.
        """
        self._add_course_certificates(count=1, signatory_count=2)
        CourseStaffRole(self.course.id).add_users(self.user)

        test_url = get_certificate_url(
            user_id=self.user.id,
            course_id=unicode(self.course.id)
        )
        # user has already has certificate generated for 'honor' mode
        # so let's try to preview in 'verified' mode.
        response = self.client.get(test_url + '?preview=verified')
        self.assertNotIn(self.course.display_name, response.content)
        self.assertIn('course_title_0', response.content)
        self.assertIn('Signatory_Title 0', response.content)

    @override_settings(FEATURES=FEATURES_WITH_CERTS_ENABLED)
    def test_render_html_view_invalid_certificate_configuration(self):
        self.course.cert_html_view_enabled = True
        self.course.save()
        self.store.update_item(self.course, self.user.id)

        test_url = get_certificate_url(
            user_id=self.user.id,
            course_id=unicode(self.course.id)
        )
        response = self.client.get(test_url)
        self.assertIn("Invalid Certificate", response.content)

    @override_settings(FEATURES=FEATURES_WITH_CERTS_ENABLED)
    def test_render_500_view_invalid_certificate_configuration(self):
        self._add_course_certificates(count=1, signatory_count=2)
        CertificateHtmlViewConfiguration.objects.all().update(enabled=False)

        test_url = get_certificate_url(
            user_id=self.user.id,
            course_id=unicode(self.course.id)
        )
        response = self.client.get(test_url + "?preview=honor")
        self.assertIn("Invalid Certificate Configuration", response.content)

        # Verify that Exception is raised when certificate is not in the preview mode
        with self.assertRaises(Exception):
            self.client.get(test_url)

    @override_settings(FEATURES=FEATURES_WITH_CERTS_DISABLED)
    def test_request_certificate_without_passing(self):
        self.cert.status = CertificateStatuses.unavailable
        self.cert.save()
        request_certificate_url = reverse('certificates.views.request_certificate')
        response = self.client.post(request_certificate_url, {'course_id': unicode(self.course.id)})
        self.assertEqual(response.status_code, 200)
        response_json = json.loads(response.content)
        self.assertEqual(CertificateStatuses.notpassing, response_json['add_status'])

    @override_settings(FEATURES=FEATURES_WITH_CERTS_DISABLED)
    @override_settings(CERT_QUEUE='test-queue')
    def test_request_certificate_after_passing(self):
        self.cert.status = CertificateStatuses.unavailable
        self.cert.save()
        request_certificate_url = reverse('certificates.views.request_certificate')
        with patch('capa.xqueue_interface.XQueueInterface.send_to_queue') as mock_queue:
            mock_queue.return_value = (0, "Successfully queued")
            with mock_passing_grade():
                response = self.client.post(request_certificate_url, {'course_id': unicode(self.course.id)})
                self.assertEqual(response.status_code, 200)
                response_json = json.loads(response.content)
                self.assertEqual(CertificateStatuses.generating, response_json['add_status'])

    @override_settings(FEATURES=FEATURES_WITH_CUSTOM_CERTS_ENABLED)
    @override_settings(LANGUAGE_CODE='fr')
    def test_certificate_custom_template_with_org_mode_course(self):
        """
        Tests custom template search and rendering.
        This test should check template matching when org={org}, course={course}, mode={mode}.
        """
        self._add_course_certificates(count=1, signatory_count=2)
        self._create_custom_template(org_id=1, mode='honor', course_key=unicode(self.course.id))
        self._create_custom_template(org_id=2, mode='honor')
        test_url = get_certificate_url(
            user_id=self.user.id,
            course_id=unicode(self.course.id)
        )

        with patch('certificates.api.get_course_organizations') as mock_get_orgs:
            mock_get_orgs.side_effect = [
                [{"id": 1, "name": "organization name"}],
                [{"id": 2, "name": "organization name 2"}],
            ]
            response = self.client.get(test_url)
            self.assertEqual(response.status_code, 200)
            self.assertContains(response, 'lang: fr')
            self.assertContains(response, 'course name: course_title_0')
            # test with second organization template
            response = self.client.get(test_url)
            self.assertEqual(response.status_code, 200)
            self.assertContains(response, 'lang: fr')
            self.assertContains(response, 'course name: course_title_0')

    @override_settings(FEATURES=FEATURES_WITH_CUSTOM_CERTS_ENABLED)
    def test_certificate_custom_template_with_org(self):
        """
        Tests custom template search if we have a single template for organization and mode
        with course set to Null.
        This test should check template matching when org={org}, course=Null, mode={mode}.
        """
        course = CourseFactory.create(
            org='cstX', number='cst_22', display_name='custom template course'
        )

        self._add_course_certificates(count=1, signatory_count=2)
        self._create_custom_template(org_id=1, mode='honor')
        self._create_custom_template(org_id=1, mode='honor', course_key=course.id)
        test_url = get_certificate_url(
            user_id=self.user.id,
            course_id=unicode(self.course.id)
        )

        with patch('certificates.api.get_course_organizations') as mock_get_orgs:
            mock_get_orgs.side_effect = [
                [{"id": 1, "name": "organization name"}],
            ]
            response = self.client.get(test_url)
            self.assertEqual(response.status_code, 200)
            self.assertContains(response, 'course name: course_title_0')

    @override_settings(FEATURES=FEATURES_WITH_CUSTOM_CERTS_ENABLED)
    def test_certificate_custom_template_with_organization(self):
        """
        Tests custom template search when we have a single template for a organization.
        This test should check template matching when org={org}, course=Null, mode=null.
        """
        self._add_course_certificates(count=1, signatory_count=2)
        self._create_custom_template(org_id=1, mode='honor')
        self._create_custom_template(org_id=1, mode='honor', course_key=self.course.id)
        self._create_custom_template(org_id=2)
        test_url = get_certificate_url(
            user_id=self.user.id,
            course_id=unicode(self.course.id)
        )

        with patch('certificates.api.get_course_organizations') as mock_get_orgs:
            mock_get_orgs.side_effect = [
                [{"id": 2, "name": "organization name 2"}],
            ]
            response = self.client.get(test_url)
            self.assertEqual(response.status_code, 200)

    @override_settings(FEATURES=FEATURES_WITH_CUSTOM_CERTS_ENABLED)
    def test_certificate_custom_template_with_course_mode(self):
        """
        Tests custom template search if we have a single template for a course mode.
        This test should check template matching when org=null, course=Null, mode={mode}.
        """
        mode = 'honor'
        self._add_course_certificates(count=1, signatory_count=2)
        self._create_custom_template(mode=mode)
        test_url = get_certificate_url(
            user_id=self.user.id,
            course_id=unicode(self.course.id)
        )

        with patch('certificates.api.get_course_organizations') as mock_get_orgs:
            mock_get_orgs.return_value = []
            response = self.client.get(test_url)
            self.assertEqual(response.status_code, 200)
            self.assertContains(response, 'mode: {}'.format(mode))

    @ddt.data(True, False)
    def test_certificate_custom_template_with_unicode_data(self, custom_certs_enabled):
        """
        Tests custom template renders properly with unicode data.
        """
        mode = 'honor'
        self._add_course_certificates(count=1, signatory_count=2)
        self._create_custom_template(mode=mode)
        with patch.dict("django.conf.settings.FEATURES", {
            "CERTIFICATES_HTML_VIEW": True,
            "CUSTOM_CERTIFICATE_TEMPLATES_ENABLED": custom_certs_enabled
        }):
            test_url = get_certificate_url(
                user_id=self.user.id,
                course_id=unicode(self.course.id)
            )
            with patch.dict("django.conf.settings.SOCIAL_SHARING_SETTINGS", {
                "CERTIFICATE_TWITTER": True,
                "CERTIFICATE_TWITTER_TEXT": u"nền tảng học tập"
            }):
                with patch('django.http.HttpRequest.build_absolute_uri') as mock_abs_uri:
                    mock_abs_uri.return_value = '='.join(['http://localhost/?param', u'é'])
                    with patch('certificates.api.get_course_organizations') as mock_get_orgs:
                        mock_get_orgs.return_value = []
                        response = self.client.get(test_url)
                        self.assertEqual(response.status_code, 200)
                        if custom_certs_enabled:
                            self.assertContains(response, 'mode: {}'.format(mode))
                        else:
                            self.assertContains(response, "Tweet this Accomplishment")
                        self.assertContains(response, 'https://twitter.com/intent/tweet')

    @override_settings(FEATURES=FEATURES_WITH_CUSTOM_CERTS_ENABLED)
    def test_certificate_asset_by_slug(self):
        """
        Tests certificate template asset display by slug using static.certificate_asset_url method.
        """
        self._add_course_certificates(count=1, signatory_count=2)
        self._create_custom_template(mode='honor')
        test_url = get_certificate_url(
            user_id=self.user.id,
            course_id=unicode(self.course.id)
        )

        # render certificate without template asset
        with patch('certificates.api.get_course_organizations') as mock_get_orgs:
            mock_get_orgs.return_value = []
            response = self.client.get(test_url)
            self.assertContains(response, '<img class="custom-logo" src="" />')

        template_asset = CertificateTemplateAsset(
            description='custom logo',
            asset='certificate_template_assets/32/test_logo.png',
            asset_slug='custom-logo',
        )
        template_asset.save()

        # render certificate with template asset
        with patch('certificates.api.get_course_organizations') as mock_get_orgs:
            mock_get_orgs.return_value = []
            response = self.client.get(test_url)
            self.assertContains(
                response, '<img class="custom-logo" src="{}certificate_template_assets/32/test_logo.png" />'.format(
                    settings.MEDIA_URL
                )
            )

    @override_settings(FEATURES=FEATURES_WITH_CERTS_ENABLED)
    def test_certificate_branding(self):
        """
        Test that link urls in certificate web view are customized according to site branding and
        microsite configuration.
        """
        self._add_course_certificates(count=1, signatory_count=1, is_active=True)

        self.course.save()
        self.store.update_item(self.course, self.user.id)

        test_url = get_certificate_url(
            user_id=self.user.id,
            course_id=unicode(self.course.id)
        )
        response = self.client.get(test_url, HTTP_HOST=settings.MICROSITE_TEST_HOSTNAME)
        # logo_image_url Tis present in MICROSITE_CONFIGURATION['test_site']["urls"],
        #  so web certificate will use that.
        self.assertContains(
            response,
            settings.MICROSITE_CONFIGURATION['test_site']['logo_image_url'],
        )
        # ABOUT is present in MICROSITE_CONFIGURATION['test_site']["urls"] so web certificate will use that url.
        self.assertContains(
            response,
            settings.MICROSITE_CONFIGURATION['test_site']["urls"]['ABOUT'],
        )
        # PRIVACY is present in MICROSITE_CONFIGURATION['test_site']["urls"] so web certificate will use that url.
        self.assertContains(
            response,
            settings.MICROSITE_CONFIGURATION['test_site']["urls"]['PRIVACY'],
        )
        # TOS_AND_HONOR is present in MICROSITE_CONFIGURATION['test_site']["urls"],
        #  so web certificate will use that url.
        self.assertContains(
            response,
            settings.MICROSITE_CONFIGURATION['test_site']["urls"]['TOS_AND_HONOR'],
        )

    @override_settings(FEATURES=FEATURES_WITH_CERTS_ENABLED)
    @patch.dict("django.conf.settings.MICROSITE_CONFIGURATION", {
        "test_site": dict(
            settings.MICROSITE_CONFIGURATION['test_site'],
            urls=dict(
                ABOUT=None,
                PRIVACY=None,
                TOS_AND_HONOR=None,
            ),
        )
    })
    def test_certificate_branding_without_microsite_urls(self):
        """
        Test that links from MKTG_URL_LINK_MAP setting are used if corresponding microsite urls are not present.
        microsite configuration.
        """
        self._add_course_certificates(count=1, signatory_count=1, is_active=True)
        self.course.save()
        self.store.update_item(self.course, self.user.id)
        configuration = CertificateHtmlViewConfiguration.get_config()
        test_url = get_certificate_url(
            user_id=self.user.id,
            course_id=unicode(self.course.id)
        )
        response = self.client.get(test_url, HTTP_HOST=settings.MICROSITE_TEST_HOSTNAME)
        # ABOUT is not present in MICROSITE_CONFIGURATION['test_site']["urls"],
        #  so web certificate will use MKTG_URL_LINK_MAP['ABOUT'] url.
        self.assertContains(
            response,
            settings.MKTG_URL_LINK_MAP['ABOUT'],
        )
        # PRIVACY is not present in MICROSITE_CONFIGURATION['test_site']["urls"],
        # so web certificate will use MKTG_URL_LINK_MAP['PRIVACY'] url.
        self.assertContains(
            response,
            settings.MKTG_URL_LINK_MAP['PRIVACY'],
        )
        # TOS_AND_HONOR is not present in MICROSITE_CONFIGURATION['test_site']["urls"] or MKTG_URL_LINK_MAP,
        # so web certificate will use CertificateHtmlViewConfiguration url.
        self.assertContains(
            response,
            configuration['microsites']['test-site']['company_tos_url'],
        )

    @override_settings(FEATURES=FEATURES_WITH_CERTS_ENABLED)
    @patch.dict("django.conf.settings.MICROSITE_CONFIGURATION", {
        "test_site": dict(
            settings.MICROSITE_CONFIGURATION['test_site'],
            urls=dict(
                ABOUT=None,
                PRIVACY=None,
                TOS_AND_HONOR=None,
            ),
        )
    })
    @patch.dict("django.conf.settings.MKTG_URL_LINK_MAP", {
        'ABOUT': None,
        'PRIVACY': None,
        'TOS_AND_HONOR': None,
    })
    def test_certificate_without_branding_urls(self):
        """
        Test that links from CertificateHtmlViewConfiguration are used if
        corresponding microsite or marketing urls are not present.
        """
        self._add_course_certificates(count=1, signatory_count=1, is_active=True)

        self.course.save()
        self.store.update_item(self.course, self.user.id)
        configuration = CertificateHtmlViewConfiguration.get_config()

        test_url = get_certificate_url(
            user_id=self.user.id,
            course_id=unicode(self.course.id)
        )
        response = self.client.get(test_url, HTTP_HOST=settings.MICROSITE_TEST_HOSTNAME)

        # ABOUT is not present in MICROSITE_CONFIGURATION['test_site']["urls"] or MKTG_URL_LINK_MAP,
        #  so web certificate will use CertificateHtmlViewConfiguration url.
        self.assertContains(
            response,
            configuration['microsites']['test-site']['company_about_url'],
        )
        # PRIVACY is not present in MICROSITE_CONFIGURATION['test_site']["urls"] or MKTG_URL_LINK_MAP,
        # so web certificate will use CertificateHtmlViewConfiguration url.
        self.assertContains(
            response,
            configuration['microsites']['test-site']['company_privacy_url'],
        )
        # TOS_AND_HONOR is not present in MICROSITE_CONFIGURATION['test_site']["urls"] or MKTG_URL_LINK_MAP,
        # so web certificate will use CertificateHtmlViewConfiguration url.
        self.assertContains(
            response,
            configuration['microsites']['test-site']['company_tos_url'],
        )


@attr(shard=1)
class CertificateEventTests(CommonCertificatesTestCase, EventTrackingTestCase):
    """
    Test events emitted by certificate handling.
    """
    @override_settings(FEATURES=FEATURES_WITH_CERTS_ENABLED)
    def test_certificate_evidence_event_emitted(self):
        self.client.logout()
        self._add_course_certificates(count=1, signatory_count=2)
        self.recreate_tracker()
        test_url = get_certificate_url(
            user_id=self.user.id,
            course_id=unicode(self.course.id)
        )
        response = self.client.get(test_url)
        self.assertEqual(response.status_code, 200)
        actual_event = self.get_event()
        self.assertEqual(actual_event['name'], 'edx.certificate.evidence_visited')
        assert_event_matches(
            {
                'user_id': self.user.id,
                'certificate_id': unicode(self.cert.verify_uuid),
                'enrollment_mode': self.cert.mode,
                'certificate_url': test_url,
                'course_id': unicode(self.course.id),
                'social_network': CertificateSocialNetworks.linkedin
            },
            actual_event['data']
        )

    @override_settings(FEATURES=FEATURES_WITH_CERTS_ENABLED)
    def test_evidence_event_sent(self):
        self._add_course_certificates(count=1, signatory_count=2)

        cert_url = get_certificate_url(
            user_id=self.user.id,
            course_id=self.course_id
        )
        test_url = '{}?evidence_visit=1'.format(cert_url)
        self.recreate_tracker()
        badge_class = get_completion_badge(self.course_id, self.user)
        assertion = BadgeAssertionFactory.create(
            user=self.user, badge_class=badge_class,
            backend='DummyBackend',
            image_url='http://www.example.com/image.png',
            assertion_url='http://www.example.com/assertion.json',
            data={
                'issuer': 'http://www.example.com/issuer.json',
            }
        )
        response = self.client.get(test_url)
        self.assertEqual(response.status_code, 200)
        assert_event_matches(
            {
                'name': 'edx.badge.assertion.evidence_visited',
                'data': {
                    'course_id': 'testorg/run1/refundable_course',
                    'assertion_id': assertion.id,
                    'badge_generator': u'DummyBackend',
                    'badge_name': u'refundable course',
                    'issuing_component': u'',
                    'badge_slug': u'testorgrun1refundable_course_honor_432f164',
                    'assertion_json_url': 'http://www.example.com/assertion.json',
                    'assertion_image_url': 'http://www.example.com/image.png',
                    'user_id': self.user.id,
                    'issuer': 'http://www.example.com/issuer.json',
                    'enrollment_mode': 'honor',
                },
            },
            self.get_event()
        )<|MERGE_RESOLUTION|>--- conflicted
+++ resolved
@@ -15,8 +15,6 @@
 from django.test.utils import override_settings
 
 from course_modes.models import CourseMode
-<<<<<<< HEAD
-=======
 from lms.djangoapps.badges.events.course_complete import get_completion_badge
 from lms.djangoapps.badges.tests.factories import (
     BadgeAssertionFactory,
@@ -24,7 +22,6 @@
     BadgeClassFactory,
 )
 from lms.djangoapps.grades.tests.utils import mock_passing_grade
->>>>>>> 21eb03e1
 from openedx.core.lib.tests.assertions.events import assert_event_matches
 from student.tests.factories import UserFactory, CourseEnrollmentFactory
 from student.roles import CourseStaffRole
@@ -443,11 +440,7 @@
         )
         # Test an item from user info
         self.assertIn(
-<<<<<<< HEAD
-            "{fullname}, you&#39;ve earned a certificate!".format(fullname=self.user.profile.name),
-=======
             "{fullname}, you earned a certificate!".format(fullname=self.user.profile.name),
->>>>>>> 21eb03e1
             response.content
         )
         # Test an item from social info
