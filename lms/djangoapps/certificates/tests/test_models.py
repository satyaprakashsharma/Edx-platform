"""Tests for certificate Django models. """
import ddt
from django.conf import settings
from django.core.exceptions import ValidationError
from django.core.files.uploadedfile import SimpleUploadedFile
from django.test import TestCase
from django.test.utils import override_settings
from nose.plugins.attrib import attr
import json
from mock import Mock
from path import Path as path

from certificates.models import (
    ExampleCertificate,
    ExampleCertificateSet,
    CertificateHtmlViewConfiguration,
    CertificateTemplateAsset,
<<<<<<< HEAD
    BadgeImageConfiguration,
    EligibleCertificateManager,
    GeneratedCertificate,
    CertificateStatuses,
)
from certificates.tests.factories import GeneratedCertificateFactory
from opaque_keys.edx.locator import CourseLocator
from student.tests.factories import UserFactory
=======
    CertificateInvalidation,
    GeneratedCertificate,
    CertificateStatuses,
    CertificateGenerationHistory,
)
from certificates.tests.factories import (
    CertificateInvalidationFactory,
    GeneratedCertificateFactory
)
from lms.djangoapps.instructor_task.tests.factories import InstructorTaskFactory
from opaque_keys.edx.locator import CourseLocator
from student.tests.factories import AdminFactory, UserFactory
>>>>>>> 21eb03e1
from xmodule.modulestore.tests.django_utils import SharedModuleStoreTestCase
from xmodule.modulestore.tests.factories import CourseFactory

FEATURES_INVALID_FILE_PATH = settings.FEATURES.copy()
FEATURES_INVALID_FILE_PATH['CERTS_HTML_VIEW_CONFIG_PATH'] = 'invalid/path/to/config.json'

# pylint: disable=invalid-name
TEST_DIR = path(__file__).dirname()
TEST_DATA_DIR = 'common/test/data/'
PLATFORM_ROOT = TEST_DIR.parent.parent.parent.parent
TEST_DATA_ROOT = PLATFORM_ROOT / TEST_DATA_DIR


@attr(shard=1)
class ExampleCertificateTest(TestCase):
    """Tests for the ExampleCertificate model. """

    COURSE_KEY = CourseLocator(org='test', course='test', run='test')

    DESCRIPTION = 'test'
    TEMPLATE = 'test.pdf'
    DOWNLOAD_URL = 'http://www.example.com'
    ERROR_REASON = 'Kaboom!'

    def setUp(self):
        super(ExampleCertificateTest, self).setUp()
        self.cert_set = ExampleCertificateSet.objects.create(course_key=self.COURSE_KEY)
        self.cert = ExampleCertificate.objects.create(
            example_cert_set=self.cert_set,
            description=self.DESCRIPTION,
            template=self.TEMPLATE
        )

    def test_update_status_success(self):
        self.cert.update_status(
            ExampleCertificate.STATUS_SUCCESS,
            download_url=self.DOWNLOAD_URL
        )
        self.assertEqual(
            self.cert.status_dict,
            {
                'description': self.DESCRIPTION,
                'status': ExampleCertificate.STATUS_SUCCESS,
                'download_url': self.DOWNLOAD_URL
            }
        )

    def test_update_status_error(self):
        self.cert.update_status(
            ExampleCertificate.STATUS_ERROR,
            error_reason=self.ERROR_REASON
        )
        self.assertEqual(
            self.cert.status_dict,
            {
                'description': self.DESCRIPTION,
                'status': ExampleCertificate.STATUS_ERROR,
                'error_reason': self.ERROR_REASON
            }
        )

    def test_update_status_invalid(self):
        with self.assertRaisesRegexp(ValueError, 'status'):
            self.cert.update_status('invalid')

    def test_latest_status_unavailable(self):
        # Delete any existing statuses
        ExampleCertificateSet.objects.all().delete()

        # Verify that the "latest" status is None
        result = ExampleCertificateSet.latest_status(self.COURSE_KEY)
        self.assertIs(result, None)

    def test_latest_status_is_course_specific(self):
        other_course = CourseLocator(org='other', course='other', run='other')
        result = ExampleCertificateSet.latest_status(other_course)
        self.assertIs(result, None)


@attr(shard=1)
class CertificateHtmlViewConfigurationTest(TestCase):
    """
    Test the CertificateHtmlViewConfiguration model.
    """
    def setUp(self):
        super(CertificateHtmlViewConfigurationTest, self).setUp()
        self.configuration_string = """{
            "default": {
                "url": "http://www.edx.org",
                "logo_src": "http://www.edx.org/static/images/logo.png"
            },
            "honor": {
                "logo_src": "http://www.edx.org/static/images/honor-logo.png"
            }
        }"""
        self.config = CertificateHtmlViewConfiguration(configuration=self.configuration_string)

    def test_create(self):
        """
        Tests creation of configuration.
        """
        self.config.save()
        self.assertEquals(self.config.configuration, self.configuration_string)

    def test_clean_bad_json(self):
        """
        Tests if bad JSON string was given.
        """
        self.config = CertificateHtmlViewConfiguration(configuration='{"bad":"test"')
        self.assertRaises(ValidationError, self.config.clean)

    def test_get(self):
        """
        Tests get configuration from saved string.
        """
        self.config.enabled = True
        self.config.save()
        expected_config = {
            "default": {
                "url": "http://www.edx.org",
                "logo_src": "http://www.edx.org/static/images/logo.png"
            },
            "honor": {
                "logo_src": "http://www.edx.org/static/images/honor-logo.png"
            }
        }
        self.assertEquals(self.config.get_config(), expected_config)

    def test_get_not_enabled_returns_blank(self):
        """
        Tests get configuration that is not enabled.
        """
        self.config.enabled = False
        self.config.save()
        self.assertEquals(len(self.config.get_config()), 0)

    @override_settings(FEATURES=FEATURES_INVALID_FILE_PATH)
    def test_get_no_database_no_file(self):
        """
        Tests get configuration that is not enabled.
        """
        self.config.configuration = ''
        self.config.save()
        self.assertEquals(self.config.get_config(), {})


@attr(shard=1)
class CertificateTemplateAssetTest(TestCase):
    """
    Test Assets are uploading/saving successfully for CertificateTemplateAsset.
    """
    def test_asset_file_saving_with_actual_name(self):
        """
        Verify that asset file is saving with actual name, No hash tag should be appended with the asset filename.
        """
        CertificateTemplateAsset(description='test description', asset=SimpleUploadedFile(
            'picture1.jpg',
            'these are the file contents!')).save()
        certificate_template_asset = CertificateTemplateAsset.objects.get(id=1)
        self.assertEqual(certificate_template_asset.asset, 'certificate_template_assets/1/picture1.jpg')

        # Now save asset with same file again, New file will be uploaded after deleting the old one with the same name.
        certificate_template_asset.asset = SimpleUploadedFile('picture1.jpg', 'file contents')
        certificate_template_asset.save()
        self.assertEqual(certificate_template_asset.asset, 'certificate_template_assets/1/picture1.jpg')

        # Now replace the asset with another file
        certificate_template_asset.asset = SimpleUploadedFile('picture2.jpg', 'file contents')
        certificate_template_asset.save()

        certificate_template_asset = CertificateTemplateAsset.objects.get(id=1)
        self.assertEqual(certificate_template_asset.asset, 'certificate_template_assets/1/picture2.jpg')


<<<<<<< HEAD
@attr('shard_1')
=======
@attr(shard=1)
>>>>>>> 21eb03e1
class EligibleCertificateManagerTest(SharedModuleStoreTestCase):
    """
    Test the GeneratedCertificate model's object manager for filtering
    out ineligible certs.
    """

    @classmethod
    def setUpClass(cls):
        super(EligibleCertificateManagerTest, cls).setUpClass()
        cls.courses = (CourseFactory(), CourseFactory())

    def setUp(self):
        super(EligibleCertificateManagerTest, self).setUp()
        self.user = UserFactory()
        self.eligible_cert = GeneratedCertificateFactory.create(
            status=CertificateStatuses.downloadable,
            user=self.user,
            course_id=self.courses[0].id  # pylint: disable=no-member
        )
        self.ineligible_cert = GeneratedCertificateFactory.create(
            status=CertificateStatuses.audit_passing,
            user=self.user,
            course_id=self.courses[1].id  # pylint: disable=no-member
        )

    def test_filter_ineligible_certificates(self):
        """
        Verify that the EligibleCertificateManager filters out
        certificates marked as ineligible, and that the default object
        manager for GeneratedCertificate does not filter them out.
        """
        self.assertEqual(list(GeneratedCertificate.eligible_certificates.filter(user=self.user)), [self.eligible_cert])
        self.assertEqual(
            list(GeneratedCertificate.objects.filter(user=self.user)),  # pylint: disable=no-member
            [self.eligible_cert, self.ineligible_cert]
<<<<<<< HEAD
=======
        )


@attr(shard=1)
@ddt.ddt
class TestCertificateGenerationHistory(TestCase):
    """
    Test the CertificateGenerationHistory model's methods
    """
    @ddt.data(
        ({"student_set": "whitelisted_not_generated"}, "For exceptions", True),
        ({"student_set": "whitelisted_not_generated"}, "For exceptions", False),
        # check "students" key for backwards compatibility
        ({"students": [1, 2, 3]}, "For exceptions", True),
        ({"students": [1, 2, 3]}, "For exceptions", False),
        ({}, "All learners", True),
        ({}, "All learners", False),
        # test single status to regenerate returns correctly
        ({"statuses_to_regenerate": ['downloadable']}, 'already received', True),
        ({"statuses_to_regenerate": ['downloadable']}, 'already received', False),
        # test that list of > 1 statuses render correctly
        ({"statuses_to_regenerate": ['downloadable', 'error']}, 'already received, error states', True),
        ({"statuses_to_regenerate": ['downloadable', 'error']}, 'already received, error states', False),
        # test that only "readable" statuses are returned
        ({"statuses_to_regenerate": ['downloadable', 'not_readable']}, 'already received', True),
        ({"statuses_to_regenerate": ['downloadable', 'not_readable']}, 'already received', False),
    )
    @ddt.unpack
    def test_get_certificate_generation_candidates(self, task_input, expected, is_regeneration):
        staff = AdminFactory.create()
        instructor_task = InstructorTaskFactory.create(
            task_input=json.dumps(task_input),
            requester=staff,
            task_key=Mock(),
            task_id=Mock(),
        )
        certificate_generation_history = CertificateGenerationHistory(
            course_id=instructor_task.course_id,
            generated_by=staff,
            instructor_task=instructor_task,
            is_regeneration=is_regeneration,
        )
        self.assertEqual(
            certificate_generation_history.get_certificate_generation_candidates(),
            expected
        )

    @ddt.data((True, "regenerated"), (False, "generated"))
    @ddt.unpack
    def test_get_task_name(self, is_regeneration, expected):
        staff = AdminFactory.create()
        instructor_task = InstructorTaskFactory.create(
            task_input=json.dumps({}),
            requester=staff,
            task_key=Mock(),
            task_id=Mock(),
        )
        certificate_generation_history = CertificateGenerationHistory(
            course_id=instructor_task.course_id,
            generated_by=staff,
            instructor_task=instructor_task,
            is_regeneration=is_regeneration,
        )
        self.assertEqual(
            certificate_generation_history.get_task_name(),
            expected
        )


@attr(shard=1)
class CertificateInvalidationTest(SharedModuleStoreTestCase):
    """
    Test for the Certificate Invalidation model.
    """

    def setUp(self):
        super(CertificateInvalidationTest, self).setUp()
        self.course = CourseFactory()
        self.user = UserFactory()
        self.course_id = self.course.id  # pylint: disable=no-member
        self.certificate = GeneratedCertificateFactory.create(
            status=CertificateStatuses.downloadable,
            user=self.user,
            course_id=self.course_id
        )

    def test_is_certificate_invalid_method(self):
        """ Verify that method return false if certificate is valid. """

        self.assertFalse(
            CertificateInvalidation.has_certificate_invalidation(self.user, self.course_id)
        )

    def test_is_certificate_invalid_with_invalid_cert(self):
        """ Verify that method return true if certificate is invalid. """

        invalid_cert = CertificateInvalidationFactory.create(
            generated_certificate=self.certificate,
            invalidated_by=self.user
        )
        # Invalidate user certificate
        self.certificate.invalidate()
        self.assertTrue(
            CertificateInvalidation.has_certificate_invalidation(self.user, self.course_id)
        )

        # mark the entry as in-active.
        invalid_cert.active = False
        invalid_cert.save()

        # After making the certificate valid method will return false.
        self.assertFalse(
            CertificateInvalidation.has_certificate_invalidation(self.user, self.course_id)
>>>>>>> 21eb03e1
        )<|MERGE_RESOLUTION|>--- conflicted
+++ resolved
@@ -15,16 +15,6 @@
     ExampleCertificateSet,
     CertificateHtmlViewConfiguration,
     CertificateTemplateAsset,
-<<<<<<< HEAD
-    BadgeImageConfiguration,
-    EligibleCertificateManager,
-    GeneratedCertificate,
-    CertificateStatuses,
-)
-from certificates.tests.factories import GeneratedCertificateFactory
-from opaque_keys.edx.locator import CourseLocator
-from student.tests.factories import UserFactory
-=======
     CertificateInvalidation,
     GeneratedCertificate,
     CertificateStatuses,
@@ -37,7 +27,6 @@
 from lms.djangoapps.instructor_task.tests.factories import InstructorTaskFactory
 from opaque_keys.edx.locator import CourseLocator
 from student.tests.factories import AdminFactory, UserFactory
->>>>>>> 21eb03e1
 from xmodule.modulestore.tests.django_utils import SharedModuleStoreTestCase
 from xmodule.modulestore.tests.factories import CourseFactory
 
@@ -212,11 +201,7 @@
         self.assertEqual(certificate_template_asset.asset, 'certificate_template_assets/1/picture2.jpg')
 
 
-<<<<<<< HEAD
-@attr('shard_1')
-=======
-@attr(shard=1)
->>>>>>> 21eb03e1
+@attr(shard=1)
 class EligibleCertificateManagerTest(SharedModuleStoreTestCase):
     """
     Test the GeneratedCertificate model's object manager for filtering
@@ -252,8 +237,6 @@
         self.assertEqual(
             list(GeneratedCertificate.objects.filter(user=self.user)),  # pylint: disable=no-member
             [self.eligible_cert, self.ineligible_cert]
-<<<<<<< HEAD
-=======
         )
 
 
@@ -367,5 +350,4 @@
         # After making the certificate valid method will return false.
         self.assertFalse(
             CertificateInvalidation.has_certificate_invalidation(self.user, self.course_id)
->>>>>>> 21eb03e1
         )