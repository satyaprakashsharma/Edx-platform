"""
Helpers methods for site configuration.
"""
from django.conf import settings
from openedx.core.djangoapps.site_configuration.models import SiteConfiguration
from microsite_configuration import microsite
from django.contrib.sites.models import Site


def get_current_site_configuration():
    """
    Return configuration for the current site.

    Returns:
         (openedx.core.djangoapps.site_configuration.models.SiteConfiguration): SiteConfiguration instance associated
         with the current site.
    """

    # Import is placed here to avoid circular import
    from openedx.core.djangoapps.theming.helpers import get_current_site
    site = get_current_site()

    try:
        return getattr(site, "configuration", None)
    except SiteConfiguration.DoesNotExist:
        return None


def is_site_configuration_enabled():
    """
    Returns True is there is SiteConfiguration instance associated with the current site and it is enabled, otherwise
    returns False.

    Returns:
        (bool): True if SiteConfiguration is present and enabled, False otherwise
    """
    configuration = get_current_site_configuration()
    if configuration:
        return configuration.enabled
    return False


def has_configuration_override(name):
    """
    Returns True/False whether a Site Configuration has a definition for the
    specified key.

    Args:
       name (str): Name of the configuration dict to retrieve.

    Returns:
        (bool): True if given key is present in the configuration.
    """
    configuration = get_current_site_configuration()
    if configuration and name in configuration.values:
        return True
    return False


def get_configuration_value(name, default=None):
    """
    Return Configuration value for the key specified as name argument.

    Args:
        name (str): Name of the key for which to return configuration value.
        default: default value tp return if key is not found in the configuration

    Returns:
        Configuration value for the given key or returns `None` if configuration is not enabled.
    """
    configuration = get_current_site_configuration()
    return configuration.get_value(name, default)


def get_configuration_dict(name, default=None):
    """
    Returns a dictionary product after merging the current site's configuration and
    the default value.

    Args:
        name (str): Name of the configuration dict to retrieve.
        default (dict): default dict containing key-value pairs of default values.

    Returns:
        Configuration value for the given key or returns `{}` if configuration is not enabled.
    """

    default = default or {}
    output = default.copy()
    output.update(
        get_configuration_value(name, {}) or {},
    )

    return output


def get_value(val_name, default=None, **kwargs):
    """
    Return configuration value for the key specified as name argument.

    Args:
        val_name (str): Name of the key for which to return configuration value.
        default: default value tp return if key is not found in the configuration

    Returns:
        Configuration/Microsite value for the given key.
    """

    if is_site_configuration_enabled():
        # Retrieve the requested field/value from the site configuration
        configuration_value = get_configuration_value(val_name, default=default)
    else:
        # Retrieve the requested field/value from the microsite configuration
        configuration_value = microsite.get_value(val_name, default=default, **kwargs)

    # Attempt to perform a dictionary update using the provided default
    # This will fail if either the default or the microsite value is not a dictionary
    try:
        value = dict(default)
        value.update(configuration_value)

    # If the dictionary update fails, just use the microsite value
    # TypeError: default is not iterable (simple value or None)
    # ValueError: default is iterable but not a dict (list, not dict)
    # AttributeError: default does not have an 'update' method
    except (TypeError, ValueError, AttributeError):
        value = configuration_value

    # Return the end result to the caller
    return value


def get_dict(name, default=None):
    """
    Returns a dictionary product after merging configuration and
    the default value.

    Args:
        name (str): Name of the configuration dict to retrieve.
        default (dict): default dict containing key-value pairs of default values.

    Returns:
        Configuration value for the given key or returns `{}` if configuration not found.
    """
    default = default or {}

    if is_site_configuration_enabled():
        return get_configuration_dict(name, default)
    else:
        return microsite.get_dict(name, default)


def has_override_value(name):
    """
    Returns True/False whether configuration has a definition for the
    specified key.

    Args:
       name (str): Name of the configuration dict to retrieve.

    Returns:
        (bool): True if given key is present in the configuration.
    """
    if is_site_configuration_enabled():
        return has_configuration_override(name)
    else:
        return microsite.has_override_value(name)


def get_value_for_org(org, val_name, default=None):
    """
    This returns a configuration value for a site configuration or microsite configuration
    which has an org_filter that matches with the argument.

    Args:
        org (str): Course org filter, this value will be used to filter out the correct site configuration.
        name (str): Name of the key for which to return configuration value.
        default: default value to return if key is not present in the configuration

    Returns:
        Configuration value for the given key.

    """
    # Here we first look for the asked org inside site configuration, and if org is not present in site configuration
    # then we go ahead and look it inside microsite configuration.
    if SiteConfiguration.has_org(org):
        return SiteConfiguration.get_value_for_org(org, val_name, default)
    else:
        return microsite.get_value_for_org(org, val_name, default)


def get_current_site_orgs():
    """
    This returns the orgs configured in site configuration or microsite configuration for the current site.

    Returns:
        list: A list of organization names.
    """
    course_org_filter = get_value('course_org_filter')
    # Make sure we have a list
    if course_org_filter and not isinstance(course_org_filter, list):
        course_org_filter = [course_org_filter]

    return course_org_filter


def get_all_orgs():
    """
    This returns all of the orgs that are considered in site configurations or microsite configuration,
    This can be used, for example, to do filtering.

    Returns:
        A list of all organizations present in either microsite configuration or site configuration.
    """
    site_configuration_orgs = SiteConfiguration.get_all_orgs()
    microsite_orgs = microsite.get_all_orgs()

    return site_configuration_orgs.union(microsite_orgs)


def page_title_breadcrumbs(*crumbs, **kwargs):
    """
    This function creates a suitable page title in the form:
    Specific | Less Specific | General | edX
    It will output the correct platform name for the request.
    Pass in a `separator` kwarg to override the default of " | "
    """
    platform_name = get_value('platform_name', settings.PLATFORM_NAME)
    separator = kwargs.get("separator", " | ")
    if crumbs:
        return u'{}{}{}'.format(separator.join(crumbs), separator, platform_name)
    else:
        return platform_name


def get_lms_base_values(org, default=None):
    """
    This function will return a dictionary of site's display name as key
    and LMS_BASE value as value based on org value.
    """
    site_dict = {}
    for site in Site.objects.all():
        try:
            site_config = SiteConfiguration.objects.get(site=site)
        except:
            return default
        course_org_filter = site_config.get_value('course_org_filter')
<<<<<<< HEAD
        if course_org_filter and org in course_org_filter:
            lms_base_value = site_config.get_value('LMS_BASE')
            if site.name not in site_dict:
                site_dict[site.name] = lms_base_value
=======
        if course_org_filter:
            if org in course_org_filter:        
                lms_base_value = site_config.get_value('LMS_BASE')
                if site.name not in site_dict:
                    site_dict[site.name] = lms_base_value
>>>>>>> 48ad19a3
        else:
            return default
    return site_dict<|MERGE_RESOLUTION|>--- conflicted
+++ resolved
@@ -245,18 +245,11 @@
         except:
             return default
         course_org_filter = site_config.get_value('course_org_filter')
-<<<<<<< HEAD
+
         if course_org_filter and org in course_org_filter:
             lms_base_value = site_config.get_value('LMS_BASE')
             if site.name not in site_dict:
                 site_dict[site.name] = lms_base_value
-=======
-        if course_org_filter:
-            if org in course_org_filter:        
-                lms_base_value = site_config.get_value('LMS_BASE')
-                if site.name not in site_dict:
-                    site_dict[site.name] = lms_base_value
->>>>>>> 48ad19a3
         else:
             return default
     return site_dict