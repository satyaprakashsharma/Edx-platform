--- conflicted
+++ resolved
@@ -49,11 +49,7 @@
             'draggabilly': 'xmodule_js/common_static/js/vendor/draggabilly',
             'domReady': 'xmodule_js/common_static/js/vendor/domReady',
             'URI': 'xmodule_js/common_static/js/vendor/URI.min',
-<<<<<<< HEAD
-            mathjax: '//cdnjs.cloudflare.com/ajax/libs/mathjax/2.7.0/MathJax.js?config=TeX-MML-AM_SVG&delayStartupUntil=configured',   // eslint-disable-line max-len
-=======
             mathjax: '//cdnjs.cloudflare.com/ajax/libs/mathjax/2.7.1/MathJax.js?config=TeX-MML-AM_SVG&delayStartupUntil=configured',   // eslint-disable-line max-len
->>>>>>> db09e2df
             'youtube': '//www.youtube.com/player_api?noext',
             'coffee/src/ajax_prefix': 'xmodule_js/common_static/coffee/src/ajax_prefix'
         },
