--- conflicted
+++ resolved
@@ -333,25 +333,6 @@
             </a>
 
             <ul  class="item-actions course-actions">
-<<<<<<< HEAD
-	      <%
-	          sites = configuration_helpers.get_preview_lms_base_values(course_info['org'],settings.FEATURES.get('PREVIEW_LMS_BASE'))
-        %>
-        % if settings.ENABLE_MULTI_SITE_VIEWLIVE_DROPDOWN:
-	      <li class="action">
-	        <select name="site_name" class="form-control site_name">
-	        % if sites != settings.FEATURES.get('PREVIEW_LMS_BASE'):
-            % for name,site in sites.items():
-              <option value="${site}" ${'selected' if loop and loop.first else ''}>${name}</option>
-            % endfor
-		      % else:
-	          <option value="${settings.FEATURES.get('PREVIEW_LMS_BASE')}" selected>${settings.FEATURES.get('PREVIEW_LMS_BASE')}</option>
-	        % endif
-                </select>
-              </li>
-              % endif
-=======
->>>>>>> d51943f4
               % if allow_course_reruns and rerun_creator_status and course_creator_status=='granted':
               <li class="action action-rerun">
                 <a href="${course_info['rerun_link']}" class="button rerun-button">${_("Re-run Course")}</a>
