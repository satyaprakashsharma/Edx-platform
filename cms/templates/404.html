<%page expression_filter="h"/>
<%!
from django.utils.translation import ugettext as _
from openedx.core.djangolib.markup import HTML, Text
%>
<%inherit file="base.html" />
<%block name="title">${_("Page Not Found")}</%block>
<%block name="bodyclass">view-util util-404</%block>


<%block name="content">
<div class="wrapper-content wrapper">
  <section class="content">
    <header>
      <h1 class="title title-1">${_("Page not found")}</h1>
    </header>
    <article class="content-primary" role="main">
      <p>
<<<<<<< HEAD
         ${_('The page that you were looking for was not found.')}
	 ${_('Go back to the {homepage} or let us know about any pages that may have been moved by contacting support.')}
=======
      ${_('The page that you were looking for was not found.')}
      ${Text(_('Go back to the {homepage} or let us know about any pages that may have been moved at {email}.')).format(
        homepage=HTML('<a href="/">homepage</a>'),
        email=HTML('<a href="mailto:{address}">{address}</a>').format(
          address=Text(settings.TECH_SUPPORT_EMAIL)
        )
      )}
>>>>>>> 21eb03e1
      </p>
    </article>
  </section>
</div>
</%block><|MERGE_RESOLUTION|>--- conflicted
+++ resolved
@@ -16,10 +16,6 @@
     </header>
     <article class="content-primary" role="main">
       <p>
-<<<<<<< HEAD
-         ${_('The page that you were looking for was not found.')}
-	 ${_('Go back to the {homepage} or let us know about any pages that may have been moved by contacting support.')}
-=======
       ${_('The page that you were looking for was not found.')}
       ${Text(_('Go back to the {homepage} or let us know about any pages that may have been moved at {email}.')).format(
         homepage=HTML('<a href="/">homepage</a>'),
@@ -27,7 +23,6 @@
           address=Text(settings.TECH_SUPPORT_EMAIL)
         )
       )}
->>>>>>> 21eb03e1
       </p>
     </article>
   </section>
