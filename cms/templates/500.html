--- conflicted
+++ resolved
@@ -29,15 +29,11 @@
           studio_name=Text(settings.STUDIO_SHORT_NAME),
         )}
         ${_("We've logged the error and our staff is currently working to resolve this error as soon as possible.")}
-<<<<<<< HEAD
-        ${_('If the problem persists, please contact support.')}
-=======
         ${Text(_(u'If the problem persists, please email us at {email_link}.')).format(
           email_link=HTML(u'<a href="mailto:{email_address}">{email_address}</a>').format(
             email_address=Text(settings.TECH_SUPPORT_EMAIL),
           )
         )}
->>>>>>> 21eb03e1
       </p>
     </article>
   </section>
