--- conflicted
+++ resolved
@@ -56,12 +56,8 @@
   - oxa/master.fic
   - oxa/release.fic
   - oxa/dev.fic
-<<<<<<< HEAD
-  - oxa/ci
-=======
   - oxa/dev.fic_new
   - oxa/dev.fic_ci
->>>>>>> b65bdea6
 
 before_install:
   # Login and fetch container from Azure container registry
