sudo: required
group: deprecated-2017Q3

language: python
python:
  - "2.7"
  
services:
  - docker
  
env:
  - TEST_SUITE="quality"
  - TEST_SUITE="lms-unit" SHARD=1
  - TEST_SUITE="lms-unit" SHARD=2
  - TEST_SUITE="lms-unit" SHARD=3
  - TEST_SUITE="lms-unit" SHARD=4
  - TEST_SUITE="cms-unit"
  - TEST_SUITE="commonlib-unit"
  - TEST_SUITE="js-unit"
  - TEST_SUITE="lms-acceptance"
  - TEST_SUITE="cms-acceptance"
  - TEST_SUITE="bok-choy" SHARD=1
  - TEST_SUITE="bok-choy" SHARD=2
  - TEST_SUITE="bok-choy" SHARD=3
  - TEST_SUITE="bok-choy" SHARD=4
  - TEST_SUITE="bok-choy" SHARD=5
  - TEST_SUITE="bok-choy" SHARD=6
  - TEST_SUITE="bok-choy" SHARD=7
  - TEST_SUITE="bok-choy" SHARD=8
  - TEST_SUITE="bok-choy" SHARD=9
  - TEST_SUITE="bok-choy" SHARD=10
  - TEST_SUITE="bok-choy" SHARD=11

matrix:
  fast_finish: true
  allow_failures:
    - env: TEST_SUITE="lms-acceptance"
    - env: TEST_SUITE="cms-acceptance"
    - env: TEST_SUITE="bok-choy" SHARD=1
    - env: TEST_SUITE="bok-choy" SHARD=2
    - env: TEST_SUITE="bok-choy" SHARD=3
    - env: TEST_SUITE="bok-choy" SHARD=4
    - env: TEST_SUITE="bok-choy" SHARD=5
    - env: TEST_SUITE="bok-choy" SHARD=6
    - env: TEST_SUITE="bok-choy" SHARD=7
    - env: TEST_SUITE="bok-choy" SHARD=8
    - env: TEST_SUITE="bok-choy" SHARD=9
    - env: TEST_SUITE="bok-choy" SHARD=10
    - env: TEST_SUITE="bok-choy" SHARD=11

branches:
  only:
  - master
  - oxa/master.fic
  - oxa/release.fic
  - oxa/dev.fic
<<<<<<< HEAD
  - oxa/ci-docker'
  - oxa/restricted-application
=======
  - oxa/ci
>>>>>>> d96d2fca

before_install:
  # Login and fetch container from Azure container registry
  - docker login -u $DOCKER_USERNAME -p $DOCKER_PASSWORD
  - docker pull btelnes/devstack

install:
  - docker run -d --name devstack --add-host "localhost preview.localhost":127.0.0.1 --security-opt seccomp=unconfined --tmpfs /run --tmpfs /run/lock -v /sys/fs/cgroup:/sys/fs/cgroup:ro -e TEST_SUITE="$TEST_SUITE" -e SHARD="$SHARD" -e CODE_COV_TOKEN="$CODE_COV_TOKEN" -t btelnes/devstack
  - docker ps -a
  # Prepare cgroup on the host at /tmp/cgroup to avoid error: "failed to connect to bus: no such file or directory"
  - sudo mkdir -p /tmp/cgroup/systemd && sudo mount -t cgroup systemd /tmp/cgroup/systemd -o ro,noexec,nosuid,nodev,none,name=systemd
  
before_script:
  - "export DISPLAY=:99.0"
  - "sh -e /etc/init.d/xvfb start"
  - sleep 3
  
script: 
  - ./scripts/docker-run-tests.sh

after_success:
  - ./scripts/docker-report.sh

dist: trusty<|MERGE_RESOLUTION|>--- conflicted
+++ resolved
@@ -54,12 +54,6 @@
   - oxa/master.fic
   - oxa/release.fic
   - oxa/dev.fic
-<<<<<<< HEAD
-  - oxa/ci-docker'
-  - oxa/restricted-application
-=======
-  - oxa/ci
->>>>>>> d96d2fca
 
 before_install:
   # Login and fetch container from Azure container registry
