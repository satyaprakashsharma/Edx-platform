--- conflicted
+++ resolved
@@ -415,11 +415,7 @@
                 updates = {
                     upvoted_ids: (isVoting ? _.union : _.difference)(user.get('upvoted_ids'), [this.model.id])
                 };
-<<<<<<< HEAD
-                if (!$($(self).closest('.actions-item')).hasClass('is-disabled')) {
-=======
                 if (!$(self).closest('.actions-item').hasClass('is-disabled')) {
->>>>>>> d7c1cf0b
                     return DiscussionUtil.updateWithUndo(user, updates, {
                         url: url,
                         type: 'POST',
