"""
Student Views
"""
import datetime
import logging
import uuid
import json
import warnings
from collections import defaultdict
from urlparse import urljoin, urlsplit, parse_qs, urlunsplit

from django.views.generic import TemplateView
from pytz import UTC
from requests import HTTPError
from ipware.ip import get_ip

import edx_oauth2_provider
from django.conf import settings
from django.contrib.auth import logout, authenticate, login
from django.contrib.auth.models import User, AnonymousUser
from django.contrib.auth.decorators import login_required
from django.contrib.auth.views import password_reset_confirm
from django.contrib import messages
from django.core.context_processors import csrf
from django.core import mail
from django.core.urlresolvers import reverse, NoReverseMatch, reverse_lazy
from django.core.validators import validate_email, ValidationError
from django.db import IntegrityError, transaction
from django.http import HttpResponse, HttpResponseBadRequest, HttpResponseForbidden, HttpResponseServerError, Http404
from django.shortcuts import redirect
from django.utils.encoding import force_bytes, force_text
from django.utils.translation import ungettext
from django.utils.http import base36_to_int, urlsafe_base64_encode, urlencode
from django.utils.translation import ugettext as _, get_language
from django.views.decorators.csrf import csrf_exempt, ensure_csrf_cookie
from django.views.decorators.http import require_POST, require_GET
from django.db.models.signals import post_save
from django.dispatch import receiver, Signal
from django.template.response import TemplateResponse
from provider.oauth2.models import Client
from ratelimitbackend.exceptions import RateLimitException

from social.apps.django_app import utils as social_utils
from social.backends import oauth as social_oauth
from social.exceptions import AuthException, AuthAlreadyAssociated
from social.apps.django_app.default.models import UserSocialAuth

from edxmako.shortcuts import render_to_response, render_to_string

from util.enterprise_helpers import data_sharing_consent_requirement_at_login
from course_modes.models import CourseMode
from shoppingcart.api import order_history
from student.models import (
    Registration, UserProfile,
    PendingEmailChange, CourseEnrollment, CourseEnrollmentAttribute, unique_id_for_user,
    CourseEnrollmentAllowed, UserStanding, LoginFailures,
    create_comments_service_user, PasswordHistory, UserSignupSource,
    DashboardConfiguration, LinkedInAddToProfileConfiguration, ManualEnrollmentAudit, ALLOWEDTOENROLL_TO_ENROLLED,
    LogoutViewConfiguration, RegistrationCookieConfiguration)
from student.forms import AccountCreationForm, PasswordResetFormNoActive, get_registration_extension_form
from student.tasks import send_activation_email
from lms.djangoapps.commerce.utils import EcommerceService  # pylint: disable=import-error
from lms.djangoapps.verify_student.models import SoftwareSecurePhotoVerification  # pylint: disable=import-error
from bulk_email.models import Optout, BulkEmailFlag  # pylint: disable=import-error
from certificates.models import CertificateStatuses, certificate_status_for_student
from certificates.api import (  # pylint: disable=import-error
    get_certificate_url,
    has_html_certificates_enabled,
)
from lms.djangoapps.grades.new.course_grade import CourseGradeFactory

from xmodule.modulestore.django import modulestore
from opaque_keys import InvalidKeyError
from opaque_keys.edx.keys import CourseKey
from opaque_keys.edx.locations import SlashSeparatedCourseKey
from opaque_keys.edx.locator import CourseLocator

from collections import namedtuple

from courseware.courses import get_courses, sort_by_announcement, sort_by_start_date  # pylint: disable=import-error
from courseware.access import has_access

from django_comment_common.models import Role

from openedx.core.djangoapps.external_auth.models import ExternalAuthMap
import openedx.core.djangoapps.external_auth.views
from openedx.core.djangoapps.external_auth.login_and_register import (
    login as external_auth_login,
    register as external_auth_register
)

import track.views

import dogstats_wrapper as dog_stats_api

from util.db import outer_atomic
from util.json_request import JsonResponse
from util.bad_request_rate_limiter import BadRequestRateLimiter
from util.milestones_helpers import (
    get_pre_requisite_courses_not_completed,
)

from util.password_policy_validators import validate_password_strength
import third_party_auth
from third_party_auth.models import UserSocialAuthMapping
from third_party_auth import pipeline, provider
from student.helpers import (
    check_verify_status_by_course,
    auth_pipeline_urls, get_next_url_for_login_page,
    DISABLE_UNENROLL_CERT_STATES,
    destroy_oauth_tokens
)
from student.cookies import set_logged_in_cookies, delete_logged_in_cookies, set_user_info_cookie
from student.models import anonymous_id_for_user, UserAttribute, EnrollStatusChange
from shoppingcart.models import DonationConfiguration, CourseRegistrationCode

from openedx.core.djangoapps.embargo import api as embargo_api

import analytics
from eventtracking import tracker

# Note that this lives in LMS, so this dependency should be refactored.
from notification_prefs.views import enable_notifications

from openedx.core.djangoapps.credit.email_utils import get_credit_provider_display_names, make_providers_strings
from openedx.core.djangoapps.lang_pref import LANGUAGE_KEY
from openedx.core.djangoapps.programs import utils as programs_utils
from openedx.core.djangoapps.programs.models import ProgramsApiConfig
from openedx.core.djangoapps.site_configuration import helpers as configuration_helpers
from openedx.core.djangoapps.theming import helpers as theming_helpers
from openedx.core.djangoapps.user_api.preferences import api as preferences_api
from openedx.core.djangoapps.catalog.utils import get_programs_data


log = logging.getLogger("edx.student")
AUDIT_LOG = logging.getLogger("audit")
ReverifyInfo = namedtuple('ReverifyInfo', 'course_id course_name course_number date status display')  # pylint: disable=invalid-name
SETTING_CHANGE_INITIATED = 'edx.user.settings.change_initiated'
# Used as the name of the user attribute for tracking affiliate registrations
REGISTRATION_AFFILIATE_ID = 'registration_affiliate_id'
REGISTRATION_UTM_PARAMETERS = {
    'utm_source': 'registration_utm_source',
    'utm_medium': 'registration_utm_medium',
    'utm_campaign': 'registration_utm_campaign',
    'utm_term': 'registration_utm_term',
    'utm_content': 'registration_utm_content',
}
REGISTRATION_UTM_CREATED_AT = 'registration_utm_created_at'
# used to announce a registration
REGISTER_USER = Signal(providing_args=["user", "profile"])

# Disable this warning because it doesn't make sense to completely refactor tests to appease Pylint
# pylint: disable=logging-format-interpolation


def csrf_token(context):
    """A csrf token that can be included in a form."""
    token = context.get('csrf_token', '')
    if token == 'NOTPROVIDED':
        return ''
    return (u'<div style="display:none"><input type="hidden"'
            ' name="csrfmiddlewaretoken" value="%s" /></div>' % (token))


# NOTE: This view is not linked to directly--it is called from
# branding/views.py:index(), which is cached for anonymous users.
# This means that it should always return the same thing for anon
# users. (in particular, no switching based on query params allowed)
def index(request, extra_context=None, user=AnonymousUser()):
    """
    Render the edX main page.

    extra_context is used to allow immediate display of certain modal windows, eg signup,
    as used by external_auth.
    """
    if extra_context is None:
        extra_context = {}

    programs_list = []
    courses = get_courses(user)

    if configuration_helpers.get_value(
            "ENABLE_COURSE_SORTING_BY_START_DATE",
            settings.FEATURES["ENABLE_COURSE_SORTING_BY_START_DATE"],
    ):
        courses = sort_by_start_date(courses)
    else:
        courses = sort_by_announcement(courses)

    context = {'courses': courses}

    context['homepage_overlay_html'] = configuration_helpers.get_value('homepage_overlay_html')

    # This appears to be an unused context parameter, at least for the master templates...
    context['show_partners'] = configuration_helpers.get_value('show_partners', True)

    # TO DISPLAY A YOUTUBE WELCOME VIDEO
    # 1) Change False to True
    context['show_homepage_promo_video'] = configuration_helpers.get_value('show_homepage_promo_video', False)

    # 2) Add your video's YouTube ID (11 chars, eg "123456789xX"), or specify via site configuration
    # Note: This value should be moved into a configuration setting and plumbed-through to the
    # context via the site configuration workflow, versus living here
    youtube_video_id = configuration_helpers.get_value('homepage_promo_video_youtube_id', "your-youtube-id")
    context['homepage_promo_video_youtube_id'] = youtube_video_id

    # allow for theme override of the courses list
    context['courses_list'] = theming_helpers.get_template_path('courses_list.html')

    # Insert additional context for use in the template
    context.update(extra_context)

    # Getting all the programs from course-catalog service. The programs_list is being added to the context but it's
    # not being used currently in lms/templates/index.html. To use this list, you need to create a custom theme that
    # overrides index.html. The modifications to index.html to display the programs will be done after the support
    # for edx-pattern-library is added.
    if configuration_helpers.get_value("DISPLAY_PROGRAMS_ON_MARKETING_PAGES",
                                       settings.FEATURES.get("DISPLAY_PROGRAMS_ON_MARKETING_PAGES")):
        programs_list = get_programs_data(user)

    context["programs_list"] = programs_list

    return render_to_response('index.html', context)


def process_survey_link(survey_link, user):
    """
    If {UNIQUE_ID} appears in the link, replace it with a unique id for the user.
    Currently, this is sha1(user.username).  Otherwise, return survey_link.
    """
    return survey_link.format(UNIQUE_ID=unique_id_for_user(user))


def cert_info(user, course_overview, course_mode):
    """
    Get the certificate info needed to render the dashboard section for the given
    student and course.

    Arguments:
        user (User): A user.
        course_overview (CourseOverview): A course.
        course_mode (str): The enrollment mode (honor, verified, audit, etc.)

    Returns:
        dict: Empty dict if certificates are disabled or hidden, or a dictionary with keys:
            'status': one of 'generating', 'ready', 'notpassing', 'processing', 'restricted'
            'show_download_url': bool
            'download_url': url, only present if show_download_url is True
            'show_disabled_download_button': bool -- true if state is 'generating'
            'show_survey_button': bool
            'survey_url': url, only if show_survey_button is True
            'grade': if status is not 'processing'
            'can_unenroll': if status allows for unenrollment
    """
    if not course_overview.may_certify():
        return {}
    return _cert_info(
        user,
        course_overview,
        certificate_status_for_student(user, course_overview.id),
        course_mode
    )


def reverification_info(statuses):
    """
    Returns reverification-related information for *all* of user's enrollments whose
    reverification status is in statuses.

    Args:
        statuses (list): a list of reverification statuses we want information for
            example: ["must_reverify", "denied"]

    Returns:
        dictionary of lists: dictionary with one key per status, e.g.
            dict["must_reverify"] = []
            dict["must_reverify"] = [some information]
    """
    reverifications = defaultdict(list)

    # Sort the data by the reverification_end_date
    for status in statuses:
        if reverifications[status]:
            reverifications[status].sort(key=lambda x: x.date)
    return reverifications


def get_course_enrollments(user, org_to_include, orgs_to_exclude):
    """
    Given a user, return a filtered set of his or her course enrollments.

    Arguments:
        user (User): the user in question.
        org_to_include (str): If not None, ONLY courses of this org will be returned.
        orgs_to_exclude (list[str]): If org_to_include is not None, this
            argument is ignored. Else, courses of this org will be excluded.

    Returns:
        generator[CourseEnrollment]: a sequence of enrollments to be displayed
        on the user's dashboard.
    """
    for enrollment in CourseEnrollment.enrollments_for_user(user):

        # If the course is missing or broken, log an error and skip it.
        course_overview = enrollment.course_overview
        if not course_overview:
            log.error(
                "User %s enrolled in broken or non-existent course %s",
                user.username,
                enrollment.course_id
            )
            continue

        # Filter out anything that is not attributed to the current ORG.
        if org_to_include and course_overview.location.org != org_to_include:
            continue

        # Conversely, filter out any enrollments with courses attributed to current ORG.
        elif course_overview.location.org in orgs_to_exclude:
            continue

        # Else, include the enrollment.
        else:
            yield enrollment


def _cert_info(user, course_overview, cert_status, course_mode):  # pylint: disable=unused-argument
    """
    Implements the logic for cert_info -- split out for testing.

    Arguments:
        user (User): A user.
        course_overview (CourseOverview): A course.
        course_mode (str): The enrollment mode (honor, verified, audit, etc.)
    """
    # simplify the status for the template using this lookup table
    template_state = {
        CertificateStatuses.generating: 'generating',
        CertificateStatuses.downloadable: 'ready',
        CertificateStatuses.notpassing: 'notpassing',
        CertificateStatuses.restricted: 'restricted',
        CertificateStatuses.auditing: 'auditing',
        CertificateStatuses.audit_passing: 'auditing',
        CertificateStatuses.audit_notpassing: 'auditing',
        CertificateStatuses.unverified: 'unverified',
    }

    default_status = 'processing'

    default_info = {
        'status': default_status,
        'show_disabled_download_button': False,
        'show_download_url': False,
        'show_survey_button': False,
        'can_unenroll': True,
    }

    if cert_status is None:
        return default_info

    is_hidden_status = cert_status['status'] in ('unavailable', 'processing', 'generating', 'notpassing', 'auditing')

    if course_overview.certificates_display_behavior == 'early_no_info' and is_hidden_status:
        return {}

    status = template_state.get(cert_status['status'], default_status)

    status_dict = {
        'status': status,
        'show_download_url': status == 'ready',
        'show_disabled_download_button': status == 'generating',
        'mode': cert_status.get('mode', None),
        'linked_in_url': None,
        'can_unenroll': status not in DISABLE_UNENROLL_CERT_STATES,
    }

    if (status in ('generating', 'ready', 'notpassing', 'restricted', 'auditing', 'unverified') and
            course_overview.end_of_course_survey_url is not None):
        status_dict.update({
            'show_survey_button': True,
            'survey_url': process_survey_link(course_overview.end_of_course_survey_url, user)})
    else:
        status_dict['show_survey_button'] = False

    if status == 'ready':
        # showing the certificate web view button if certificate is ready state and feature flags are enabled.
        if has_html_certificates_enabled(course_overview.id, course_overview):
            if course_overview.has_any_active_web_certificate:
                status_dict.update({
                    'show_cert_web_view': True,
                    'cert_web_view_url': get_certificate_url(course_id=course_overview.id, uuid=cert_status['uuid'])
                })
            else:
                # don't show download certificate button if we don't have an active certificate for course
                status_dict['show_download_url'] = False
        elif 'download_url' not in cert_status:
            log.warning(
                u"User %s has a downloadable cert for %s, but no download url",
                user.username,
                course_overview.id
            )
            return default_info
        else:
            status_dict['download_url'] = cert_status['download_url']

            # If enabled, show the LinkedIn "add to profile" button
            # Clicking this button sends the user to LinkedIn where they
            # can add the certificate information to their profile.
            linkedin_config = LinkedInAddToProfileConfiguration.current()

            # posting certificates to LinkedIn is not currently
            # supported in White Labels
            if linkedin_config.enabled and not theming_helpers.is_request_in_themed_site():
                status_dict['linked_in_url'] = linkedin_config.add_to_profile_url(
                    course_overview.id,
                    course_overview.display_name,
                    cert_status.get('mode'),
                    cert_status['download_url']
                )

    if status in {'generating', 'ready', 'notpassing', 'restricted', 'auditing', 'unverified'}:
        persisted_grade = CourseGradeFactory().get_persisted(user, course_overview)
        if persisted_grade is not None:
            status_dict['grade'] = unicode(persisted_grade.percent)
        elif 'grade' in cert_status:
            status_dict['grade'] = cert_status['grade']
        else:
            # Note: as of 11/20/2012, we know there are students in this state-- cs169.1x,
            # who need to be regraded (we weren't tracking 'notpassing' at first).
            # We can add a log.warning here once we think it shouldn't happen.
            return default_info

    return status_dict


@ensure_csrf_cookie
def signin_user(request):
    """Deprecated. To be replaced by :class:`student_account.views.login_and_registration_form`."""
    external_auth_response = external_auth_login(request)
    if external_auth_response is not None:
        return external_auth_response
    # Determine the URL to redirect to following login:
    redirect_to = get_next_url_for_login_page(request)
    if request.user.is_authenticated():
        return redirect(redirect_to)

    third_party_auth_error = None
    for msg in messages.get_messages(request):
        if msg.extra_tags.split()[0] == "social-auth":
            # msg may or may not be translated. Try translating [again] in case we are able to:
            third_party_auth_error = _(unicode(msg))  # pylint: disable=translation-of-non-string
            break

    context = {
        'login_redirect_url': redirect_to,  # This gets added to the query string of the "Sign In" button in the header
        # Bool injected into JS to submit form if we're inside a running third-
        # party auth pipeline; distinct from the actual instance of the running
        # pipeline, if any.
        'pipeline_running': 'true' if pipeline.running(request) else 'false',
        'pipeline_url': auth_pipeline_urls(pipeline.AUTH_ENTRY_LOGIN, redirect_url=redirect_to),
        'platform_name': configuration_helpers.get_value(
            'platform_name',
            settings.PLATFORM_NAME
        ),
        'third_party_auth_error': third_party_auth_error
    }

    return render_to_response('login.html', context)


@ensure_csrf_cookie
def register_user(request, extra_context=None):
    """Deprecated. To be replaced by :class:`student_account.views.login_and_registration_form`."""
    # Determine the URL to redirect to following login:
    redirect_to = get_next_url_for_login_page(request)
    if request.user.is_authenticated():
        return redirect(redirect_to)

    external_auth_response = external_auth_register(request)
    if external_auth_response is not None:
        return external_auth_response

    context = {
        'login_redirect_url': redirect_to,  # This gets added to the query string of the "Sign In" button in the header
        'email': '',
        'name': '',
        'running_pipeline': None,
        'pipeline_urls': auth_pipeline_urls(pipeline.AUTH_ENTRY_REGISTER, redirect_url=redirect_to),
        'platform_name': configuration_helpers.get_value(
            'platform_name',
            settings.PLATFORM_NAME
        ),
        'selected_provider': '',
        'username': '',
    }

    if extra_context is not None:
        context.update(extra_context)

    if context.get("extauth_domain", '').startswith(
            openedx.core.djangoapps.external_auth.views.SHIBBOLETH_DOMAIN_PREFIX
    ):
        return render_to_response('register-shib.html', context)

    # If third-party auth is enabled, prepopulate the form with data from the
    # selected provider.
    if third_party_auth.is_enabled() and pipeline.running(request):
        running_pipeline = pipeline.get(request)
        current_provider = provider.Registry.get_from_pipeline(running_pipeline)
        if current_provider is not None:
            overrides = current_provider.get_register_form_data(running_pipeline.get('kwargs'))
            overrides['running_pipeline'] = running_pipeline
            overrides['selected_provider'] = current_provider.name
            context.update(overrides)

    return render_to_response('register.html', context)


def complete_course_mode_info(course_id, enrollment, modes=None):
    """
    We would like to compute some more information from the given course modes
    and the user's current enrollment

    Returns the given information:
        - whether to show the course upsell information
        - numbers of days until they can't upsell anymore
    """
    if modes is None:
        modes = CourseMode.modes_for_course_dict(course_id)

    mode_info = {'show_upsell': False, 'days_for_upsell': None}
    # we want to know if the user is already enrolled as verified or credit and
    # if verified is an option.
    if CourseMode.VERIFIED in modes and enrollment.mode in CourseMode.UPSELL_TO_VERIFIED_MODES:
        mode_info['show_upsell'] = True
        mode_info['verified_sku'] = modes['verified'].sku
        mode_info['verified_bulk_sku'] = modes['verified'].bulk_sku
        # if there is an expiration date, find out how long from now it is
        if modes['verified'].expiration_datetime:
            today = datetime.datetime.now(UTC).date()
            mode_info['days_for_upsell'] = (modes['verified'].expiration_datetime.date() - today).days

    return mode_info


def is_course_blocked(request, redeemed_registration_codes, course_key):
    """Checking either registration is blocked or not ."""
    blocked = False
    for redeemed_registration in redeemed_registration_codes:
        # registration codes may be generated via Bulk Purchase Scenario
        # we have to check only for the invoice generated registration codes
        # that their invoice is valid or not
        if redeemed_registration.invoice_item:
            if not redeemed_registration.invoice_item.invoice.is_valid:
                blocked = True
                # disabling email notifications for unpaid registration courses
                Optout.objects.get_or_create(user=request.user, course_id=course_key)
                log.info(
                    u"User %s (%s) opted out of receiving emails from course %s",
                    request.user.username,
                    request.user.email,
                    course_key,
                )
                track.views.server_track(
                    request,
                    "change-email1-settings",
                    {"receive_emails": "no", "course": course_key.to_deprecated_string()},
                    page='dashboard',
                )
                break

    return blocked


@login_required
@ensure_csrf_cookie
def dashboard(request):
    """
    Provides the LMS dashboard view

    TODO: This is lms specific and does not belong in common code.

    Arguments:
        request: The request object.

    Returns:
        The dashboard response.

    """
    user = request.user
<<<<<<< HEAD
    provider_id = request.GET.get('provider', '')
    if provider_id == configuration_helpers.get_value('SOCIAL_OAUTH_MSA_PROVIDER'):
=======
    enable_msa_migration = configuration_helpers.get_value("ENABLE_MSA_MIGRATION")
    if enable_msa_migration:
>>>>>>> 3fca64d4
        is_redirection = None
        try:
            # Check to see user social entry for this user
            social_auth_users = UserSocialAuth.objects.filter(user__username=user)
            if social_auth_users:
                try:
                    social_auth_users_mapping = UserSocialAuthMapping.objects.get(uid=social_auth_users[0].uid)
                except UserSocialAuthMapping.DoesNotExist:
                    is_redirection = 1
        except UserSocialAuth.DoesNotExist:
            is_redirection = None
        if is_redirection:
            external_redirect_url = configuration_helpers.get_value('external_login_api') + configuration_helpers.get_value('LMS_ROOT_URL') + request.path
            return redirect(external_redirect_url)

    platform_name = configuration_helpers.get_value("platform_name", settings.PLATFORM_NAME)
    enable_verified_certificates = configuration_helpers.get_value(
        'ENABLE_VERIFIED_CERTIFICATES',
        settings.FEATURES.get('ENABLE_VERIFIED_CERTIFICATES')
    )
    display_course_modes_on_dashboard = configuration_helpers.get_value(
        'DISPLAY_COURSE_MODES_ON_DASHBOARD',
        settings.FEATURES.get('DISPLAY_COURSE_MODES_ON_DASHBOARD', True)
    )

    # we want to filter and only show enrollments for courses within
    # the 'ORG' defined in configuration.
    course_org_filter = configuration_helpers.get_value('course_org_filter')

    # Let's filter out any courses in an "org" that has been declared to be
    # in a configuration
    org_filter_out_set = configuration_helpers.get_all_orgs()

    # remove our current org from the "filter out" list, if applicable
    if course_org_filter:
        org_filter_out_set.remove(course_org_filter)

    # Build our (course, enrollment) list for the user, but ignore any courses that no
    # longer exist (because the course IDs have changed). Still, we don't delete those
    # enrollments, because it could have been a data push snafu.
    course_enrollments = list(get_course_enrollments(user, course_org_filter, org_filter_out_set))

    # sort the enrollment pairs by the enrollment date
    course_enrollments.sort(key=lambda x: x.created, reverse=True)

    # Retrieve the course modes for each course
    enrolled_course_ids = [enrollment.course_id for enrollment in course_enrollments]
    __, unexpired_course_modes = CourseMode.all_and_unexpired_modes_for_courses(enrolled_course_ids)
    course_modes_by_course = {
        course_id: {
            mode.slug: mode
            for mode in modes
        }
        for course_id, modes in unexpired_course_modes.iteritems()
    }

    # Check to see if the student has recently enrolled in a course.
    # If so, display a notification message confirming the enrollment.
    enrollment_message = _create_recent_enrollment_message(
        course_enrollments, course_modes_by_course
    )

    course_optouts = Optout.objects.filter(user=user).values_list('course_id', flat=True)

    message = ""
    if not user.is_active:
        message = render_to_string(
            'registration/activate_account_notice.html',
            {'email': user.email, 'platform_name': platform_name}
        )

    # Global staff can see what courses errored on their dashboard
    staff_access = False
    errored_courses = {}
    if has_access(user, 'staff', 'global'):
        # Show any courses that errored on load
        staff_access = True
        errored_courses = modulestore().get_errored_courses()

    show_courseware_links_for = frozenset(
        enrollment.course_id for enrollment in course_enrollments
        if has_access(request.user, 'load', enrollment.course_overview)
        and has_access(request.user, 'view_courseware_with_prerequisites', enrollment.course_overview)
    )

    # Find programs associated with courses being displayed. This information
    # is passed in the template context to allow rendering of program-related
    # information on the dashboard.
    meter = programs_utils.ProgramProgressMeter(user, enrollments=course_enrollments)
    programs_by_run = meter.engaged_programs(by_run=True)

    # Construct a dictionary of course mode information
    # used to render the course list.  We re-use the course modes dict
    # we loaded earlier to avoid hitting the database.
    course_mode_info = {
        enrollment.course_id: complete_course_mode_info(
            enrollment.course_id, enrollment,
            modes=course_modes_by_course[enrollment.course_id]
        )
        for enrollment in course_enrollments
    }

    # Determine the per-course verification status
    # This is a dictionary in which the keys are course locators
    # and the values are one of:
    #
    # VERIFY_STATUS_NEED_TO_VERIFY
    # VERIFY_STATUS_SUBMITTED
    # VERIFY_STATUS_APPROVED
    # VERIFY_STATUS_MISSED_DEADLINE
    #
    # Each of which correspond to a particular message to display
    # next to the course on the dashboard.
    #
    # If a course is not included in this dictionary,
    # there is no verification messaging to display.
    verify_status_by_course = check_verify_status_by_course(user, course_enrollments)
    cert_statuses = {
        enrollment.course_id: cert_info(request.user, enrollment.course_overview, enrollment.mode)
        for enrollment in course_enrollments
    }

    # only show email settings for Mongo course and when bulk email is turned on
    show_email_settings_for = frozenset(
        enrollment.course_id for enrollment in course_enrollments if (
            BulkEmailFlag.feature_enabled(enrollment.course_id)
        )
    )

    # Verification Attempts
    # Used to generate the "you must reverify for course x" banner
    verification_status, verification_msg = SoftwareSecurePhotoVerification.user_status(user)

    # Gets data for midcourse reverifications, if any are necessary or have failed
    statuses = ["approved", "denied", "pending", "must_reverify"]
    reverifications = reverification_info(statuses)

    show_refund_option_for = frozenset(
        enrollment.course_id for enrollment in course_enrollments
        if enrollment.refundable()
    )

    block_courses = frozenset(
        enrollment.course_id for enrollment in course_enrollments
        if is_course_blocked(
            request,
            CourseRegistrationCode.objects.filter(
                course_id=enrollment.course_id,
                registrationcoderedemption__redeemed_by=request.user
            ),
            enrollment.course_id
        )
    )

    enrolled_courses_either_paid = frozenset(
        enrollment.course_id for enrollment in course_enrollments
        if enrollment.is_paid_course()
    )

    # If there are *any* denied reverifications that have not been toggled off,
    # we'll display the banner
    denied_banner = any(item.display for item in reverifications["denied"])

    # Populate the Order History for the side-bar.
    order_history_list = order_history(user, course_org_filter=course_org_filter, org_filter_out_set=org_filter_out_set)

    # get list of courses having pre-requisites yet to be completed
    courses_having_prerequisites = frozenset(
        enrollment.course_id for enrollment in course_enrollments
        if enrollment.course_overview.pre_requisite_courses
    )
    courses_requirements_not_met = get_pre_requisite_courses_not_completed(user, courses_having_prerequisites)

    if 'notlive' in request.GET:
        redirect_message = _("The course you are looking for does not start until {date}.").format(
            date=request.GET['notlive']
        )
    elif 'course_closed' in request.GET:
        redirect_message = _("The course you are looking for is closed for enrollment as of {date}.").format(
            date=request.GET['course_closed']
        )
    else:
        redirect_message = ''

    context = {
        'enrollment_message': enrollment_message,
        'redirect_message': redirect_message,
        'course_enrollments': course_enrollments,
        'course_optouts': course_optouts,
        'message': message,
        'staff_access': staff_access,
        'errored_courses': errored_courses,
        'show_courseware_links_for': show_courseware_links_for,
        'all_course_modes': course_mode_info,
        'cert_statuses': cert_statuses,
        'credit_statuses': _credit_statuses(user, course_enrollments),
        'show_email_settings_for': show_email_settings_for,
        'reverifications': reverifications,
        'verification_status': verification_status,
        'verification_status_by_course': verify_status_by_course,
        'verification_msg': verification_msg,
        'show_refund_option_for': show_refund_option_for,
        'block_courses': block_courses,
        'denied_banner': denied_banner,
        'billing_email': settings.PAYMENT_SUPPORT_EMAIL,
        'user': user,
        'logout_url': reverse('logout'),
        'platform_name': platform_name,
        'enrolled_courses_either_paid': enrolled_courses_either_paid,
        'provider_states': [],
        'order_history_list': order_history_list,
        'courses_requirements_not_met': courses_requirements_not_met,
        'nav_hidden': True,
        'programs_by_run': programs_by_run,
        'show_program_listing': ProgramsApiConfig.current().show_program_listing,
        'disable_courseware_js': True,
        'display_course_modes_on_dashboard': enable_verified_certificates and display_course_modes_on_dashboard,
    }

    ecommerce_service = EcommerceService()
    if ecommerce_service.is_enabled(request.user):
        context.update({
            'use_ecommerce_payment_flow': True,
            'ecommerce_payment_page': ecommerce_service.payment_page_url(),
        })

    response = render_to_response('dashboard.html', context)
    set_user_info_cookie(response, request)
    return response


def _create_recent_enrollment_message(course_enrollments, course_modes):  # pylint: disable=invalid-name
    """
    Builds a recent course enrollment message.

    Constructs a new message template based on any recent course enrollments
    for the student.

    Args:
        course_enrollments (list[CourseEnrollment]): a list of course enrollments.
        course_modes (dict): Mapping of course ID's to course mode dictionaries.

    Returns:
        A string representing the HTML message output from the message template.
        None if there are no recently enrolled courses.

    """
    recently_enrolled_courses = _get_recently_enrolled_courses(course_enrollments)

    if recently_enrolled_courses:
        enroll_messages = [
            {
                "course_id": enrollment.course_overview.id,
                "course_name": enrollment.course_overview.display_name,
                "allow_donation": _allow_donation(course_modes, enrollment.course_overview.id, enrollment)
            }
            for enrollment in recently_enrolled_courses
        ]

        platform_name = configuration_helpers.get_value('platform_name', settings.PLATFORM_NAME)

        return render_to_string(
            'enrollment/course_enrollment_message.html',
            {'course_enrollment_messages': enroll_messages, 'platform_name': platform_name}
        )


def _get_recently_enrolled_courses(course_enrollments):
    """
    Given a list of enrollments, filter out all but recent enrollments.

    Args:
        course_enrollments (list[CourseEnrollment]): A list of course enrollments.

    Returns:
        list[CourseEnrollment]: A list of recent course enrollments.
    """
    seconds = DashboardConfiguration.current().recent_enrollment_time_delta
    time_delta = (datetime.datetime.now(UTC) - datetime.timedelta(seconds=seconds))
    return [
        enrollment for enrollment in course_enrollments
        # If the enrollment has no created date, we are explicitly excluding the course
        # from the list of recent enrollments.
        if enrollment.is_active and enrollment.created > time_delta
    ]


def _allow_donation(course_modes, course_id, enrollment):
    """Determines if the dashboard will request donations for the given course.

    Check if donations are configured for the platform, and if the current course is accepting donations.

    Args:
        course_modes (dict): Mapping of course ID's to course mode dictionaries.
        course_id (str): The unique identifier for the course.
        enrollment(CourseEnrollment): The enrollment object in which the user is enrolled

    Returns:
        True if the course is allowing donations.

    """
    if course_id not in course_modes:
        flat_unexpired_modes = {
            unicode(course_id): [mode for mode in modes]
            for course_id, modes in course_modes.iteritems()
        }
        flat_all_modes = {
            unicode(course_id): [mode.slug for mode in modes]
            for course_id, modes in CourseMode.all_modes_for_courses([course_id]).iteritems()
        }
        log.error(
            u'Can not find `%s` in course modes.`%s`. All modes: `%s`',
            course_id,
            flat_unexpired_modes,
            flat_all_modes
        )
    donations_enabled = DonationConfiguration.current().enabled
    return (
        donations_enabled and
        enrollment.mode in course_modes[course_id] and
        course_modes[course_id][enrollment.mode].min_price == 0
    )


def _update_email_opt_in(request, org):
    """Helper function used to hit the profile API if email opt-in is enabled."""

    email_opt_in = request.POST.get('email_opt_in')
    if email_opt_in is not None:
        email_opt_in_boolean = email_opt_in == 'true'
        preferences_api.update_email_opt_in(request.user, org, email_opt_in_boolean)


def _credit_statuses(user, course_enrollments):
    """
    Retrieve the status for credit courses.

    A credit course is a course for which a user can purchased
    college credit.  The current flow is:

    1. User becomes eligible for credit (submits verifications, passes the course, etc.)
    2. User purchases credit from a particular credit provider.
    3. User requests credit from the provider, usually creating an account on the provider's site.
    4. The credit provider notifies us whether the user's request for credit has been accepted or rejected.

    The dashboard is responsible for communicating the user's state in this flow.

    Arguments:
        user (User): The currently logged-in user.
        course_enrollments (list[CourseEnrollment]): List of enrollments for the
            user.

    Returns: dict

    The returned dictionary has keys that are `CourseKey`s and values that
    are dictionaries with:

        * eligible (bool): True if the user is eligible for credit in this course.
        * deadline (datetime): The deadline for purchasing and requesting credit for this course.
        * purchased (bool): Whether the user has purchased credit for this course.
        * provider_name (string): The display name of the credit provider.
        * provider_status_url (string): A URL the user can visit to check on their credit request status.
        * request_status (string): Either "pending", "approved", or "rejected"
        * error (bool): If true, an unexpected error occurred when retrieving the credit status,
            so the user should contact the support team.

    Example:
    >>> _credit_statuses(user, course_enrollments)
    {
        CourseKey.from_string("edX/DemoX/Demo_Course"): {
            "course_key": "edX/DemoX/Demo_Course",
            "eligible": True,
            "deadline": 2015-11-23 00:00:00 UTC,
            "purchased": True,
            "provider_name": "Hogwarts",
            "provider_status_url": "http://example.com/status",
            "request_status": "pending",
            "error": False
        }
    }

    """
    from openedx.core.djangoapps.credit import api as credit_api

    # Feature flag off
    if not settings.FEATURES.get("ENABLE_CREDIT_ELIGIBILITY"):
        return {}

    request_status_by_course = {
        request["course_key"]: request["status"]
        for request in credit_api.get_credit_requests_for_user(user.username)
    }

    credit_enrollments = {
        enrollment.course_id: enrollment
        for enrollment in course_enrollments
        if enrollment.mode == "credit"
    }

    # When a user purchases credit in a course, the user's enrollment
    # mode is set to "credit" and an enrollment attribute is set
    # with the ID of the credit provider.  We retrieve *all* such attributes
    # here to minimize the number of database queries.
    purchased_credit_providers = {
        attribute.enrollment.course_id: attribute.value
        for attribute in CourseEnrollmentAttribute.objects.filter(
            namespace="credit",
            name="provider_id",
            enrollment__in=credit_enrollments.values()
        ).select_related("enrollment")
    }

    provider_info_by_id = {
        provider["id"]: provider
        for provider in credit_api.get_credit_providers()
    }

    statuses = {}
    for eligibility in credit_api.get_eligibilities_for_user(user.username):
        course_key = CourseKey.from_string(unicode(eligibility["course_key"]))
        providers_names = get_credit_provider_display_names(course_key)
        status = {
            "course_key": unicode(course_key),
            "eligible": True,
            "deadline": eligibility["deadline"],
            "purchased": course_key in credit_enrollments,
            "provider_name": make_providers_strings(providers_names),
            "provider_status_url": None,
            "provider_id": None,
            "request_status": request_status_by_course.get(course_key),
            "error": False,
        }

        # If the user has purchased credit, then include information about the credit
        # provider from which the user purchased credit.
        # We retrieve the provider's ID from the an "enrollment attribute" set on the user's
        # enrollment when the user's order for credit is fulfilled by the E-Commerce service.
        if status["purchased"]:
            provider_id = purchased_credit_providers.get(course_key)
            if provider_id is None:
                status["error"] = True
                log.error(
                    u"Could not find credit provider associated with credit enrollment "
                    u"for user %s in course %s.  The user will not be able to see his or her "
                    u"credit request status on the student dashboard.  This attribute should "
                    u"have been set when the user purchased credit in the course.",
                    user.id, course_key
                )
            else:
                provider_info = provider_info_by_id.get(provider_id, {})
                status["provider_name"] = provider_info.get("display_name")
                status["provider_status_url"] = provider_info.get("status_url")
                status["provider_id"] = provider_id

        statuses[course_key] = status

    return statuses


@transaction.non_atomic_requests
@require_POST
@outer_atomic(read_committed=True)
def change_enrollment(request, check_access=True):
    """
    Modify the enrollment status for the logged-in user.

    TODO: This is lms specific and does not belong in common code.

    The request parameter must be a POST request (other methods return 405)
    that specifies course_id and enrollment_action parameters. If course_id or
    enrollment_action is not specified, if course_id is not valid, if
    enrollment_action is something other than "enroll" or "unenroll", if
    enrollment_action is "enroll" and enrollment is closed for the course, or
    if enrollment_action is "unenroll" and the user is not enrolled in the
    course, a 400 error will be returned. If the user is not logged in, 403
    will be returned; it is important that only this case return 403 so the
    front end can redirect the user to a registration or login page when this
    happens. This function should only be called from an AJAX request, so
    the error messages in the responses should never actually be user-visible.

    Args:
        request (`Request`): The Django request object

    Keyword Args:
        check_access (boolean): If True, we check that an accessible course actually
            exists for the given course_key before we enroll the student.
            The default is set to False to avoid breaking legacy code or
            code with non-standard flows (ex. beta tester invitations), but
            for any standard enrollment flow you probably want this to be True.

    Returns:
        Response

    """
    # Get the user
    user = request.user

    # Ensure the user is authenticated
    if not user.is_authenticated():
        return HttpResponseForbidden()

    #If account is not activated do not let the user to enroll in a course and show the error message
    if not user.is_active:
        return HttpResponseBadRequest(_("This account has not been activated yet. Please first activate your account by clicking the link in the sent activation e-mail."))

    # Ensure we received a course_id
    action = request.POST.get("enrollment_action")
    if 'course_id' not in request.POST:
        return HttpResponseBadRequest(_("Course id not specified"))

    try:
        course_id = SlashSeparatedCourseKey.from_deprecated_string(request.POST.get("course_id"))
    except InvalidKeyError:
        log.warning(
            u"User %s tried to %s with invalid course id: %s",
            user.username,
            action,
            request.POST.get("course_id"),
        )
        return HttpResponseBadRequest(_("Invalid course id"))

    if action == "enroll":
        # Make sure the course exists
        # We don't do this check on unenroll, or a bad course id can't be unenrolled from
        if not modulestore().has_course(course_id):
            log.warning(
                u"User %s tried to enroll in non-existent course %s",
                user.username,
                course_id
            )
            return HttpResponseBadRequest(_("Course id is invalid"))

        # Record the user's email opt-in preference
        if settings.FEATURES.get('ENABLE_MKTG_EMAIL_OPT_IN'):
            _update_email_opt_in(request, course_id.org)

        available_modes = CourseMode.modes_for_course_dict(course_id)

        # Check whether the user is blocked from enrolling in this course
        # This can occur if the user's IP is on a global blacklist
        # or if the user is enrolling in a country in which the course
        # is not available.
        redirect_url = embargo_api.redirect_if_blocked(
            course_id, user=user, ip_address=get_ip(request),
            url=request.path
        )
        if redirect_url:
            return HttpResponse(redirect_url)

        # Check that auto enrollment is allowed for this course
        # (= the course is NOT behind a paywall)
        if CourseMode.can_auto_enroll(course_id):
            # Enroll the user using the default mode (audit)
            # We're assuming that users of the course enrollment table
            # will NOT try to look up the course enrollment model
            # by its slug.  If they do, it's possible (based on the state of the database)
            # for no such model to exist, even though we've set the enrollment type
            # to "audit".
            try:
                enroll_mode = CourseMode.auto_enroll_mode(course_id, available_modes)
                if enroll_mode:
                    CourseEnrollment.enroll(user, course_id, check_access=check_access, mode=enroll_mode)
            except Exception:  # pylint: disable=broad-except
                return HttpResponseBadRequest(_("Could not enroll"))

        # If we have more than one course mode or professional ed is enabled,
        # then send the user to the choose your track page.
        # (In the case of no-id-professional/professional ed, this will redirect to a page that
        # funnels users directly into the verification / payment flow)
        if CourseMode.has_verified_mode(available_modes) or CourseMode.has_professional_mode(available_modes):
            return HttpResponse(
                reverse("course_modes_choose", kwargs={'course_id': unicode(course_id)})
            )

        # Otherwise, there is only one mode available (the default)
        return HttpResponse()
    elif action == "unenroll":
        enrollment = CourseEnrollment.get_enrollment(user, course_id)
        if not enrollment:
            return HttpResponseBadRequest(_("You are not enrolled in this course"))

        certificate_info = cert_info(user, enrollment.course_overview, enrollment.mode)
        if certificate_info.get('status') in DISABLE_UNENROLL_CERT_STATES:
            return HttpResponseBadRequest(_("Your certificate prevents you from unenrolling from this course"))

        CourseEnrollment.unenroll(user, course_id)
        return HttpResponse()
    else:
        return HttpResponseBadRequest(_("Enrollment action is invalid"))


# Need different levels of logging
@ensure_csrf_cookie
def login_user(request, error=""):  # pylint: disable=too-many-statements,unused-argument
    """AJAX request to log in the user."""

    backend_name = None
    email = None
    password = None
    redirect_url = None
    response = None
    running_pipeline = None
    third_party_auth_requested = third_party_auth.is_enabled() and pipeline.running(request)
    third_party_auth_successful = False
    trumped_by_first_party_auth = bool(request.POST.get('email')) or bool(request.POST.get('password'))
    user = None
    platform_name = configuration_helpers.get_value("platform_name", settings.PLATFORM_NAME)

    if third_party_auth_requested and not trumped_by_first_party_auth:
        # The user has already authenticated via third-party auth and has not
        # asked to do first party auth by supplying a username or password. We
        # now want to put them through the same logging and cookie calculation
        # logic as with first-party auth.
        running_pipeline = pipeline.get(request)
        username = running_pipeline['kwargs'].get('username')
        backend_name = running_pipeline['backend']
        third_party_uid = running_pipeline['kwargs']['uid']
        requested_provider = provider.Registry.get_from_pipeline(running_pipeline)

        try:
            user = pipeline.get_authenticated_user(requested_provider, username, third_party_uid)
            third_party_auth_successful = True
        except User.DoesNotExist:
            AUDIT_LOG.warning(
                u"Login failed - user with username {username} has no social auth "
                "with backend_name {backend_name}".format(
                    username=username, backend_name=backend_name)
            )
            message = _(
                "You've successfully logged into your {provider_name} account, "
                "but this account isn't linked with an {platform_name} account yet."
            ).format(
                platform_name=platform_name,
                provider_name=requested_provider.name,
            )
            message += "<br/><br/>"
            message += _(
                "Use your {platform_name} username and password to log into {platform_name} below, "
                "and then link your {platform_name} account with {provider_name} from your dashboard."
            ).format(
                platform_name=platform_name,
                provider_name=requested_provider.name,
            )
            message += "<br/><br/>"
            message += _(
                "If you don't have an {platform_name} account yet, "
                "click <strong>Register</strong> at the top of the page."
            ).format(
                platform_name=platform_name
            )

            return HttpResponse(message, content_type="text/plain", status=403)

    else:

        if 'email' not in request.POST or 'password' not in request.POST:
            return JsonResponse({
                "success": False,
                # TODO: User error message
                "value": _('There was an error receiving your login information. Please email us.'),
            })  # TODO: this should be status code 400

        email = request.POST['email']
        password = request.POST['password']
        try:
            user = User.objects.get(email=email)
        except User.DoesNotExist:
            if settings.FEATURES['SQUELCH_PII_IN_LOGS']:
                AUDIT_LOG.warning(u"Login failed - Unknown user email")
            else:
                AUDIT_LOG.warning(u"Login failed - Unknown user email: {0}".format(email))

    # check if the user has a linked shibboleth account, if so, redirect the user to shib-login
    # This behavior is pretty much like what gmail does for shibboleth.  Try entering some @stanford.edu
    # address into the Gmail login.
    if settings.FEATURES.get('AUTH_USE_SHIB') and user:
        try:
            eamap = ExternalAuthMap.objects.get(user=user)
            if eamap.external_domain.startswith(openedx.core.djangoapps.external_auth.views.SHIBBOLETH_DOMAIN_PREFIX):
                return JsonResponse({
                    "success": False,
                    "redirect": reverse('shib-login'),
                })  # TODO: this should be status code 301  # pylint: disable=fixme
        except ExternalAuthMap.DoesNotExist:
            # This is actually the common case, logging in user without external linked login
            AUDIT_LOG.info(u"User %s w/o external auth attempting login", user)

    # see if account has been locked out due to excessive login failures
    user_found_by_email_lookup = user
    if user_found_by_email_lookup and LoginFailures.is_feature_enabled():
        if LoginFailures.is_user_locked_out(user_found_by_email_lookup):
            lockout_message = _('This account has been temporarily locked due '
                                'to excessive login failures. Try again later.')
            return JsonResponse({
                "success": False,
                "value": lockout_message,
            })  # TODO: this should be status code 429  # pylint: disable=fixme

    # see if the user must reset his/her password due to any policy settings
    if user_found_by_email_lookup and PasswordHistory.should_user_reset_password_now(user_found_by_email_lookup):
        return JsonResponse({
            "success": False,
            "value": _('Your password has expired due to password policy on this account. You must '
                       'reset your password before you can log in again. Please click the '
                       '"Forgot Password" link on this page to reset your password before logging in again.'),
        })  # TODO: this should be status code 403  # pylint: disable=fixme

    # if the user doesn't exist, we want to set the username to an invalid
    # username so that authentication is guaranteed to fail and we can take
    # advantage of the ratelimited backend
    username = user.username if user else ""

    if not third_party_auth_successful:
        try:
            user = authenticate(username=username, password=password, request=request)
        # this occurs when there are too many attempts from the same IP address
        except RateLimitException:
            return JsonResponse({
                "success": False,
                "value": _('Too many failed login attempts. Try again later.'),
            })  # TODO: this should be status code 429  # pylint: disable=fixme

    if user is None:
        # tick the failed login counters if the user exists in the database
        if user_found_by_email_lookup and LoginFailures.is_feature_enabled():
            LoginFailures.increment_lockout_counter(user_found_by_email_lookup)

        # if we didn't find this username earlier, the account for this email
        # doesn't exist, and doesn't have a corresponding password
        if username != "":
            if settings.FEATURES['SQUELCH_PII_IN_LOGS']:
                loggable_id = user_found_by_email_lookup.id if user_found_by_email_lookup else "<unknown>"
                AUDIT_LOG.warning(u"Login failed - password for user.id: {0} is invalid".format(loggable_id))
            else:
                AUDIT_LOG.warning(u"Login failed - password for {0} is invalid".format(email))
        return JsonResponse({
            "success": False,
            "value": _('Email or password is incorrect.'),
        })  # TODO: this should be status code 400  # pylint: disable=fixme

    # successful login, clear failed login attempts counters, if applicable
    if LoginFailures.is_feature_enabled():
        LoginFailures.clear_lockout_counter(user)

    # Track the user's sign in
    if hasattr(settings, 'LMS_SEGMENT_KEY') and settings.LMS_SEGMENT_KEY:
        tracking_context = tracker.get_tracker().resolve_context()
        analytics.identify(
            user.id,
            {
                'email': email,
                'username': username
            },
            {
                # Disable MailChimp because we don't want to update the user's email
                # and username in MailChimp on every page load. We only need to capture
                # this data on registration/activation.
                'MailChimp': False
            }
        )

        analytics.track(
            user.id,
            "edx.bi.user.account.authenticated",
            {
                'category': "conversion",
                'label': request.POST.get('course_id'),
                'provider': None
            },
            context={
                'ip': tracking_context.get('ip'),
                'Google Analytics': {
                    'clientId': tracking_context.get('client_id')
                }
            }
        )

    if user is not None and user.is_active:
        try:
            # We do not log here, because we have a handler registered
            # to perform logging on successful logins.
            login(request, user)
            if request.POST.get('remember') == 'true':
                request.session.set_expiry(604800)
                log.debug("Setting user session to never expire")
            else:
                request.session.set_expiry(0)
        except Exception as exc:  # pylint: disable=broad-except
            AUDIT_LOG.critical("Login failed - Could not create session. Is memcached running?")
            log.critical("Login failed - Could not create session. Is memcached running?")
            log.exception(exc)
            raise

        redirect_url = None  # The AJAX method calling should know the default destination upon success
        if third_party_auth_successful:
            redirect_url = pipeline.get_complete_url(backend_name)

        response = JsonResponse({
            "success": True,
            "redirect_url": redirect_url,
        })

        # Ensure that the external marketing site can
        # detect that the user is logged in.
        return set_logged_in_cookies(request, response, user)

    if settings.FEATURES['SQUELCH_PII_IN_LOGS']:
        AUDIT_LOG.warning(u"Login failed - Account not active for user.id: {0}, resending activation".format(user.id))
    else:
        AUDIT_LOG.warning(u"Login failed - Account not active for user {0}, resending activation".format(username))

    reactivation_email_for_user(user)
    not_activated_msg = _("Before you sign in, you need to activate your account. We have sent you an "
                          "email message with instructions for activating your account.")
    return JsonResponse({
        "success": False,
        "value": not_activated_msg,
    })  # TODO: this should be status code 400  # pylint: disable=fixme


@csrf_exempt
@require_POST
@social_utils.strategy("social:complete")
def login_oauth_token(request, backend):
    """
    Authenticate the client using an OAuth access token by using the token to
    retrieve information from a third party and matching that information to an
    existing user.
    """
    warnings.warn("Please use AccessTokenExchangeView instead.", DeprecationWarning)

    backend = request.backend
    if isinstance(backend, social_oauth.BaseOAuth1) or isinstance(backend, social_oauth.BaseOAuth2):
        if "access_token" in request.POST:
            # Tell third party auth pipeline that this is an API call
            request.session[pipeline.AUTH_ENTRY_KEY] = pipeline.AUTH_ENTRY_LOGIN_API
            user = None
            try:
                user = backend.do_auth(request.POST["access_token"])
            except (HTTPError, AuthException):
                pass
            # do_auth can return a non-User object if it fails
            if user and isinstance(user, User):
                login(request, user)
                return JsonResponse(status=204)
            else:
                # Ensure user does not re-enter the pipeline
                request.social_strategy.clean_partial_pipeline()
                return JsonResponse({"error": "invalid_token"}, status=401)
        else:
            return JsonResponse({"error": "invalid_request"}, status=400)
    raise Http404


@require_GET
@login_required
@ensure_csrf_cookie
def manage_user_standing(request):
    """
    Renders the view used to manage user standing. Also displays a table
    of user accounts that have been disabled and who disabled them.
    """
    if not request.user.is_staff:
        raise Http404
    all_disabled_accounts = UserStanding.objects.filter(
        account_status=UserStanding.ACCOUNT_DISABLED
    )

    all_disabled_users = [standing.user for standing in all_disabled_accounts]

    headers = ['username', 'account_changed_by']
    rows = []
    for user in all_disabled_users:
        row = [user.username, user.standing.changed_by]
        rows.append(row)

    context = {'headers': headers, 'rows': rows}

    return render_to_response("manage_user_standing.html", context)


@require_POST
@login_required
@ensure_csrf_cookie
def disable_account_ajax(request):
    """
    Ajax call to change user standing. Endpoint of the form
    in manage_user_standing.html
    """
    if not request.user.is_staff:
        raise Http404
    username = request.POST.get('username')
    context = {}
    if username is None or username.strip() == '':
        context['message'] = _('Please enter a username')
        return JsonResponse(context, status=400)

    account_action = request.POST.get('account_action')
    if account_action is None:
        context['message'] = _('Please choose an option')
        return JsonResponse(context, status=400)

    username = username.strip()
    try:
        user = User.objects.get(username=username)
    except User.DoesNotExist:
        context['message'] = _("User with username {} does not exist").format(username)
        return JsonResponse(context, status=400)
    else:
        user_account, _success = UserStanding.objects.get_or_create(
            user=user, defaults={'changed_by': request.user},
        )
        if account_action == 'disable':
            user_account.account_status = UserStanding.ACCOUNT_DISABLED
            context['message'] = _("Successfully disabled {}'s account").format(username)
            log.info(u"%s disabled %s's account", request.user, username)
        elif account_action == 'reenable':
            user_account.account_status = UserStanding.ACCOUNT_ENABLED
            context['message'] = _("Successfully reenabled {}'s account").format(username)
            log.info(u"%s reenabled %s's account", request.user, username)
        else:
            context['message'] = _("Unexpected account status")
            return JsonResponse(context, status=400)
        user_account.changed_by = request.user
        user_account.standing_last_changed_at = datetime.datetime.now(UTC)
        user_account.save()

    return JsonResponse(context)


@login_required
@ensure_csrf_cookie
def change_setting(request):
    """JSON call to change a profile setting: Right now, location"""
    # TODO (vshnayder): location is no longer used
    u_prof = UserProfile.objects.get(user=request.user)  # request.user.profile_cache
    if 'location' in request.POST:
        u_prof.location = request.POST['location']
    u_prof.save()

    return JsonResponse({
        "success": True,
        "location": u_prof.location,
    })


class AccountValidationError(Exception):
    def __init__(self, message, field):
        super(AccountValidationError, self).__init__(message)
        self.field = field


@receiver(post_save, sender=User)
def user_signup_handler(sender, **kwargs):  # pylint: disable=unused-argument
    """
    handler that saves the user Signup Source
    when the user is created
    """
    if 'created' in kwargs and kwargs['created']:
        site = configuration_helpers.get_value('SITE_NAME')
        if site:
            user_signup_source = UserSignupSource(user=kwargs['instance'], site=site)
            user_signup_source.save()
            log.info(u'user {} originated from a white labeled "Microsite"'.format(kwargs['instance'].id))


def _do_create_account(form, custom_form=None):
    """
    Given cleaned post variables, create the User and UserProfile objects, as well as the
    registration for this user.

    Returns a tuple (User, UserProfile, Registration).

    Note: this function is also used for creating test users.
    """
    errors = {}
    errors.update(form.errors)
    if custom_form:
        errors.update(custom_form.errors)

    if errors:
        raise ValidationError(errors)

    user = User(
        username=form.cleaned_data["username"],
        email=form.cleaned_data["email"],
        is_active=False
    )
    user.set_password(form.cleaned_data["password"])
    registration = Registration()

    # TODO: Rearrange so that if part of the process fails, the whole process fails.
    # Right now, we can have e.g. no registration e-mail sent out and a zombie account
    try:
        with transaction.atomic():
            user.save()
            if custom_form:
                custom_model = custom_form.save(commit=False)
                custom_model.user = user
                custom_model.save()
    except IntegrityError:
        # Figure out the cause of the integrity error
        if len(User.objects.filter(username=user.username)) > 0:
            raise AccountValidationError(
                _("An account with the Public Username '{username}' already exists.").format(username=user.username),
                field="username"
            )
        elif len(User.objects.filter(email=user.email)) > 0:
            raise AccountValidationError(
                _("An account with the Email '{email}' already exists.").format(email=user.email),
                field="email"
            )
        else:
            raise

    # add this account creation to password history
    # NOTE, this will be a NOP unless the feature has been turned on in configuration
    password_history_entry = PasswordHistory()
    password_history_entry.create(user)

    registration.register(user)

    profile_fields = [
        "name", "level_of_education", "gender", "mailing_address", "city", "country", "goals",
        "year_of_birth",
    ]
    profile = UserProfile(
        user=user,
        **{key: form.cleaned_data.get(key) for key in profile_fields}
    )
    extended_profile = form.cleaned_extended_profile
    if extended_profile:
        profile.meta = json.dumps(extended_profile)
    try:
        profile.save()
    except Exception:  # pylint: disable=broad-except
        log.exception("UserProfile creation failed for user {id}.".format(id=user.id))
        raise
    # added to create the record in languageProficiency table
    if form.cleaned_data.get("language"):
        profile.language_proficiencies.create(code=form.cleaned_data.get("language"))
        profile.save()

    return (user, profile, registration)


def create_account_with_params(request, params):
    """
    Given a request and a dict of parameters (which may or may not have come
    from the request), create an account for the requesting user, including
    creating a comments service user object and sending an activation email.
    This also takes external/third-party auth into account, updates that as
    necessary, and authenticates the user for the request's session.

    Does not return anything.

    Raises AccountValidationError if an account with the username or email
    specified by params already exists, or ValidationError if any of the given
    parameters is invalid for any other reason.

    Issues with this code:
    * It is not transactional. If there is a failure part-way, an incomplete
      account will be created and left in the database.
    * Third-party auth passwords are not verified. There is a comment that
      they are unused, but it would be helpful to have a sanity check that
      they are sane.
    * It is over 300 lines long (!) and includes disprate functionality, from
      registration e-mails to all sorts of other things. It should be broken
      up into semantically meaningful functions.
    * The user-facing text is rather unfriendly (e.g. "Username must be a
      minimum of two characters long" rather than "Please use a username of
      at least two characters").
    """
    # Copy params so we can modify it; we can't just do dict(params) because if
    # params is request.POST, that results in a dict containing lists of values
    params = dict(params.items())

    # allow to define custom set of required/optional/hidden fields via configuration
    extra_fields = configuration_helpers.get_value(
        'REGISTRATION_EXTRA_FIELDS',
        getattr(settings, 'REGISTRATION_EXTRA_FIELDS', {})
    )

    # Boolean of whether a 3rd party auth provider and credentials were provided in
    # the API so the newly created account can link with the 3rd party account.
    #
    # Note: this is orthogonal to the 3rd party authentication pipeline that occurs
    # when the account is created via the browser and redirect URLs.
    should_link_with_social_auth = third_party_auth.is_enabled() and 'provider' in params

    if should_link_with_social_auth or (third_party_auth.is_enabled() and pipeline.running(request)):
        params["password"] = pipeline.make_random_password()

    # Add a form requirement for data sharing consent if the EnterpriseCustomer
    # for the request requires it at login
    extra_fields['data_sharing_consent'] = data_sharing_consent_requirement_at_login(request)

    # if doing signup for an external authorization, then get email, password, name from the eamap
    # don't use the ones from the form, since the user could have hacked those
    # unless originally we didn't get a valid email or name from the external auth
    # TODO: We do not check whether these values meet all necessary criteria, such as email length
    do_external_auth = 'ExternalAuthMap' in request.session
    if do_external_auth:
        eamap = request.session['ExternalAuthMap']
        try:
            validate_email(eamap.external_email)
            params["email"] = eamap.external_email
        except ValidationError:
            pass
        if eamap.external_name.strip() != '':
            params["name"] = eamap.external_name
        params["password"] = eamap.internal_password
        log.debug(u'In create_account with external_auth: user = %s, email=%s', params["name"], params["email"])

    extended_profile_fields = configuration_helpers.get_value('extended_profile_fields', [])
    enforce_password_policy = (
        configuration_helpers.get_value(
            "ENFORCE_PASSWORD_POLICY", settings.FEATURES.get("ENFORCE_PASSWORD_POLICY", False)
        ) and
        not do_external_auth
    )
    # Can't have terms of service for certain SHIB users, like at Stanford
    registration_fields = getattr(settings, 'REGISTRATION_EXTRA_FIELDS', {})
    tos_required = (
        registration_fields.get('terms_of_service') != 'hidden' or
        registration_fields.get('honor_code') != 'hidden'
    ) and (
        not settings.FEATURES.get("AUTH_USE_SHIB") or
        not settings.FEATURES.get("SHIB_DISABLE_TOS") or
        not do_external_auth or
        not eamap.external_domain.startswith(openedx.core.djangoapps.external_auth.views.SHIBBOLETH_DOMAIN_PREFIX)
    )

    form = AccountCreationForm(
        data=params,
        extra_fields=extra_fields,
        extended_profile_fields=extended_profile_fields,
        enforce_username_neq_password=True,
        enforce_password_policy=enforce_password_policy,
        tos_required=tos_required,
    )
    custom_form = get_registration_extension_form(data=params)

    # Perform operations within a transaction that are critical to account creation
    with transaction.atomic():
        # first, create the account
        (user, profile, registration) = _do_create_account(form, custom_form)

        # next, link the account with social auth, if provided via the API.
        # (If the user is using the normal register page, the social auth pipeline does the linking, not this code)
        if should_link_with_social_auth:
            backend_name = params['provider']
            request.social_strategy = social_utils.load_strategy(request)
            redirect_uri = reverse('social:complete', args=(backend_name, ))
            request.backend = social_utils.load_backend(request.social_strategy, backend_name, redirect_uri)
            social_access_token = params.get('access_token')
            if not social_access_token:
                raise ValidationError({
                    'access_token': [
                        _("An access_token is required when passing value ({}) for provider.").format(
                            params['provider']
                        )
                    ]
                })
            request.session[pipeline.AUTH_ENTRY_KEY] = pipeline.AUTH_ENTRY_REGISTER_API
            pipeline_user = None
            error_message = ""
            try:
                pipeline_user = request.backend.do_auth(social_access_token, user=user)
            except AuthAlreadyAssociated:
                error_message = _("The provided access_token is already associated with another user.")
            except (HTTPError, AuthException):
                error_message = _("The provided access_token is not valid.")
            if not pipeline_user or not isinstance(pipeline_user, User):
                # Ensure user does not re-enter the pipeline
                request.social_strategy.clean_partial_pipeline()
                raise ValidationError({'access_token': [error_message]})

    # Perform operations that are non-critical parts of account creation
    preferences_api.set_user_preference(user, LANGUAGE_KEY, get_language())

    if settings.FEATURES.get('ENABLE_DISCUSSION_EMAIL_DIGEST'):
        try:
            enable_notifications(user)
        except Exception:  # pylint: disable=broad-except
            log.exception("Enable discussion notifications failed for user {id}.".format(id=user.id))

    dog_stats_api.increment("common.student.account_created")

    # If the user is registering via 3rd party auth, track which provider they use
    third_party_provider = None
    running_pipeline = None
    if third_party_auth.is_enabled() and pipeline.running(request):
        running_pipeline = pipeline.get(request)
        third_party_provider = provider.Registry.get_from_pipeline(running_pipeline)
        # Store received data sharing consent field values in the pipeline for use
        # by any downstream pipeline elements which require them.
        running_pipeline['kwargs']['data_sharing_consent'] = form.cleaned_data.get('data_sharing_consent', None)

    # Track the user's registration
    if hasattr(settings, 'LMS_SEGMENT_KEY') and settings.LMS_SEGMENT_KEY:
        tracking_context = tracker.get_tracker().resolve_context()
        identity_args = [
            user.id,  # pylint: disable=no-member
            {
                'email': user.email,
                'username': user.username,
                'name': profile.name,
                # Mailchimp requires the age & yearOfBirth to be integers, we send a sane integer default if falsey.
                'age': profile.age or -1,
                'yearOfBirth': profile.year_of_birth or datetime.datetime.now(UTC).year,
                'education': profile.level_of_education_display,
                'address': profile.mailing_address,
                'gender': profile.gender_display,
                'country': unicode(profile.country),
            }
        ]

        if hasattr(settings, 'MAILCHIMP_NEW_USER_LIST_ID'):
            identity_args.append({
                "MailChimp": {
                    "listId": settings.MAILCHIMP_NEW_USER_LIST_ID
                }
            })

        analytics.identify(*identity_args)

        analytics.track(
            user.id,
            "edx.bi.user.account.registered",
            {
                'category': 'conversion',
                'label': params.get('course_id'),
                'provider': third_party_provider.name if third_party_provider else None
            },
            context={
                'ip': tracking_context.get('ip'),
                'Google Analytics': {
                    'clientId': tracking_context.get('client_id')
                }
            }
        )

    # Announce registration
    REGISTER_USER.send(sender=None, user=user, profile=profile)

    create_comments_service_user(user)

    # Don't send email if we are:
    #
    # 1. Doing load testing.
    # 2. Random user generation for other forms of testing.
    # 3. External auth bypassing activation.
    # 4. Have the platform configured to not require e-mail activation.
    # 5. Registering a new user using a trusted third party provider (with skip_email_verification=True)
    #
    # Note that this feature is only tested as a flag set one way or
    # the other for *new* systems. we need to be careful about
    # changing settings on a running system to make sure no users are
    # left in an inconsistent state (or doing a migration if they are).
    send_email = (
        not settings.FEATURES.get('SKIP_EMAIL_VALIDATION', None) and
        not settings.FEATURES.get('AUTOMATIC_AUTH_FOR_TESTING') and
        not (do_external_auth and settings.FEATURES.get('BYPASS_ACTIVATION_EMAIL_FOR_EXTAUTH')) and
        not (
            third_party_provider and third_party_provider.skip_email_verification and
            user.email == running_pipeline['kwargs'].get('details', {}).get('email')
        )
    )
    if send_email:
        dest_addr = user.email
        context = {
            'name': profile.name,
            'key': registration.activation_key,
        }

        # composes activation email
        subject = render_to_string('emails/activation_email_subject.txt', context)
        # Email subject *must not* contain newlines
        subject = ''.join(subject.splitlines())
        message = render_to_string('emails/activation_email.txt', context)

        from_address = configuration_helpers.get_value(
            'email_from_address',
            settings.DEFAULT_FROM_EMAIL
        )
        if settings.FEATURES.get('REROUTE_ACTIVATION_EMAIL'):
            dest_addr = settings.FEATURES['REROUTE_ACTIVATION_EMAIL']
            message = ("Activation for %s (%s): %s\n" % (user, user.email, profile.name) +
                       '-' * 80 + '\n\n' + message)
        send_activation_email.delay(subject, message, from_address, dest_addr)
    else:
        registration.activate()
        _enroll_user_in_pending_courses(user)  # Enroll student in any pending courses

    # Immediately after a user creates an account, we log them in. They are only
    # logged in until they close the browser. They can't log in again until they click
    # the activation link from the email.
    new_user = authenticate(username=user.username, password=params['password'])
    login(request, new_user)
    request.session.set_expiry(0)

    try:
        record_registration_attributions(request, new_user)
    # Don't prevent a user from registering due to attribution errors.
    except Exception:   # pylint: disable=broad-except
        log.exception('Error while attributing cookies to user registration.')

    # TODO: there is no error checking here to see that the user actually logged in successfully,
    # and is not yet an active user.
    if new_user is not None:
        AUDIT_LOG.info(u"Login success on new account creation - {0}".format(new_user.username))

    if do_external_auth:
        eamap.user = new_user
        eamap.dtsignup = datetime.datetime.now(UTC)
        eamap.save()
        AUDIT_LOG.info(u"User registered with external_auth %s", new_user.username)
        AUDIT_LOG.info(u'Updated ExternalAuthMap for %s to be %s', new_user.username, eamap)

        if settings.FEATURES.get('BYPASS_ACTIVATION_EMAIL_FOR_EXTAUTH'):
            log.info('bypassing activation email')
            new_user.is_active = True
            new_user.save()
            AUDIT_LOG.info(u"Login activated on extauth account - {0} ({1})".format(new_user.username, new_user.email))

    return new_user


def _enroll_user_in_pending_courses(student):
    """
    Enroll student in any pending courses he/she may have.
    """
    ceas = CourseEnrollmentAllowed.objects.filter(email=student.email)
    for cea in ceas:
        if cea.auto_enroll:
            enrollment = CourseEnrollment.enroll(student, cea.course_id)
            manual_enrollment_audit = ManualEnrollmentAudit.get_manual_enrollment_by_email(student.email)
            if manual_enrollment_audit is not None:
                # get the enrolled by user and reason from the ManualEnrollmentAudit table.
                # then create a new ManualEnrollmentAudit table entry for the same email
                # different transition state.
                ManualEnrollmentAudit.create_manual_enrollment_audit(
                    manual_enrollment_audit.enrolled_by, student.email, ALLOWEDTOENROLL_TO_ENROLLED,
                    manual_enrollment_audit.reason, enrollment
                )


def record_affiliate_registration_attribution(request, user):
    """
    Attribute this user's registration to the referring affiliate, if
    applicable.
    """
    affiliate_id = request.COOKIES.get(settings.AFFILIATE_COOKIE_NAME)
    if user and affiliate_id:
        UserAttribute.set_user_attribute(user, REGISTRATION_AFFILIATE_ID, affiliate_id)


def record_utm_registration_attribution(request, user):
    """
    Attribute this user's registration to the latest UTM referrer, if
    applicable.
    """
    utm_cookie_name = RegistrationCookieConfiguration.current().utm_cookie_name
    utm_cookie = request.COOKIES.get(utm_cookie_name)
    if user and utm_cookie:
        utm = json.loads(utm_cookie)
        for utm_parameter_name in REGISTRATION_UTM_PARAMETERS:
            utm_parameter = utm.get(utm_parameter_name)
            if utm_parameter:
                UserAttribute.set_user_attribute(
                    user,
                    REGISTRATION_UTM_PARAMETERS.get(utm_parameter_name),
                    utm_parameter
                )
        created_at_unixtime = utm.get('created_at')
        if created_at_unixtime:
            # We divide by 1000 here because the javascript timestamp generated is in milliseconds not seconds.
            # PYTHON: time.time()      => 1475590280.823698
            # JS: new Date().getTime() => 1475590280823
            created_at_datetime = datetime.datetime.fromtimestamp(int(created_at_unixtime) / float(1000), tz=UTC)
            UserAttribute.set_user_attribute(
                user,
                REGISTRATION_UTM_CREATED_AT,
                created_at_datetime
            )


def record_registration_attributions(request, user):
    """
    Attribute this user's registration based on referrer cookies.
    """
    record_affiliate_registration_attribution(request, user)
    record_utm_registration_attribution(request, user)


@csrf_exempt
def create_account(request, post_override=None):
    """
    JSON call to create new edX account.
    Used by form in signup_modal.html, which is included into navigation.html
    """
    warnings.warn("Please use RegistrationView instead.", DeprecationWarning)

    try:
        user = create_account_with_params(request, post_override or request.POST)
    except AccountValidationError as exc:
        return JsonResponse({'success': False, 'value': exc.message, 'field': exc.field}, status=400)
    except ValidationError as exc:
        field, error_list = next(exc.message_dict.iteritems())
        return JsonResponse(
            {
                "success": False,
                "field": field,
                "value": error_list[0],
            },
            status=400
        )

    redirect_url = None  # The AJAX method calling should know the default destination upon success

    # Resume the third-party-auth pipeline if necessary.
    if third_party_auth.is_enabled() and pipeline.running(request):
        running_pipeline = pipeline.get(request)
        redirect_url = pipeline.get_complete_url(running_pipeline['backend'])

    response = JsonResponse({
        'success': True,
        'redirect_url': redirect_url,
    })
    set_logged_in_cookies(request, response, user)
    return response


def auto_auth(request):
    """
    Create or configure a user account, then log in as that user.

    Enabled only when
    settings.FEATURES['AUTOMATIC_AUTH_FOR_TESTING'] is true.

    Accepts the following querystring parameters:
    * `username`, `email`, and `password` for the user account
    * `full_name` for the user profile (the user's full name; defaults to the username)
    * `staff`: Set to "true" to make the user global staff.
    * `course_id`: Enroll the student in the course with `course_id`
    * `roles`: Comma-separated list of roles to grant the student in the course with `course_id`
    * `no_login`: Define this to create the user but not login
    * `redirect`: Set to "true" will redirect to the `redirect_to` value if set, or
        course home page if course_id is defined, otherwise it will redirect to dashboard
    * `redirect_to`: will redirect to to this url
    * `is_active` : make/update account with status provided as 'is_active'
    If username, email, or password are not provided, use
    randomly generated credentials.
    """

    # Generate a unique name to use if none provided
    unique_name = uuid.uuid4().hex[0:30]

    # Use the params from the request, otherwise use these defaults
    username = request.GET.get('username', unique_name)
    password = request.GET.get('password', unique_name)
    email = request.GET.get('email', unique_name + "@example.com")
    full_name = request.GET.get('full_name', username)
    is_staff = request.GET.get('staff', None)
    is_superuser = request.GET.get('superuser', None)
    course_id = request.GET.get('course_id', None)
    redirect_to = request.GET.get('redirect_to', None)
    active_status = request.GET.get('is_active')

    # mode has to be one of 'honor'/'professional'/'verified'/'audit'/'no-id-professional'/'credit'
    enrollment_mode = request.GET.get('enrollment_mode', 'honor')

    active_status = (not active_status or active_status == 'true')

    course_key = None
    if course_id:
        course_key = CourseLocator.from_string(course_id)
    role_names = [v.strip() for v in request.GET.get('roles', '').split(',') if v.strip()]
    redirect_when_done = request.GET.get('redirect', '').lower() == 'true' or redirect_to
    login_when_done = 'no_login' not in request.GET

    form = AccountCreationForm(
        data={
            'username': username,
            'email': email,
            'password': password,
            'name': full_name,
        },
        tos_required=False
    )

    # Attempt to create the account.
    # If successful, this will return a tuple containing
    # the new user object.
    try:
        user, profile, reg = _do_create_account(form)
    except (AccountValidationError, ValidationError):
        # Attempt to retrieve the existing user.
        user = User.objects.get(username=username)
        user.email = email
        user.set_password(password)
        user.is_active = active_status
        user.save()
        profile = UserProfile.objects.get(user=user)
        reg = Registration.objects.get(user=user)

    # Set the user's global staff bit
    if is_staff is not None:
        user.is_staff = (is_staff == "true")
        user.save()

    if is_superuser is not None:
        user.is_superuser = (is_superuser == "true")
        user.save()

    if active_status:
        reg.activate()
        reg.save()

    # ensure parental consent threshold is met
    year = datetime.date.today().year
    age_limit = settings.PARENTAL_CONSENT_AGE_LIMIT
    profile.year_of_birth = (year - age_limit) - 1
    profile.save()

    # Enroll the user in a course
    if course_key is not None:
        CourseEnrollment.enroll(user, course_key, mode=enrollment_mode)

    # Apply the roles
    for role_name in role_names:
        role = Role.objects.get(name=role_name, course_id=course_key)
        user.roles.add(role)

    # Log in as the user
    if login_when_done:
        user = authenticate(username=username, password=password)
        login(request, user)

    create_comments_service_user(user)

    # Provide the user with a valid CSRF token
    # then return a 200 response unless redirect is true
    if redirect_when_done:
        # Redirect to specific page if specified
        if redirect_to:
            redirect_url = redirect_to
        # Redirect to course info page if course_id is known
        elif course_id:
            try:
                # redirect to course info page in LMS
                redirect_url = reverse(
                    'info',
                    kwargs={'course_id': course_id}
                )
            except NoReverseMatch:
                # redirect to course outline page in Studio
                redirect_url = reverse(
                    'course_handler',
                    kwargs={'course_key_string': course_id}
                )
        else:
            try:
                # redirect to dashboard for LMS
                redirect_url = reverse('dashboard')
            except NoReverseMatch:
                # redirect to home for Studio
                redirect_url = reverse('home')

        return redirect(redirect_url)
    elif request.META.get('HTTP_ACCEPT') == 'application/json':
        response = JsonResponse({
            'created_status': u"Logged in" if login_when_done else "Created",
            'username': username,
            'email': email,
            'password': password,
            'user_id': user.id,  # pylint: disable=no-member
            'anonymous_id': anonymous_id_for_user(user, None),
        })
    else:
        success_msg = u"{} user {} ({}) with password {} and user_id {}".format(
            u"Logged in" if login_when_done else "Created",
            username, email, password, user.id  # pylint: disable=no-member
        )
        response = HttpResponse(success_msg)
    response.set_cookie('csrftoken', csrf(request)['csrf_token'])
    return response


@ensure_csrf_cookie
def activate_account(request, key):
    """When link in activation e-mail is clicked"""
    regs = Registration.objects.filter(activation_key=key)
    if len(regs) == 1:
        user_logged_in = request.user.is_authenticated()
        already_active = True
        if not regs[0].user.is_active:
            regs[0].activate()
            already_active = False

        # Enroll student in any pending courses he/she may have if auto_enroll flag is set
        _enroll_user_in_pending_courses(regs[0].user)

        resp = render_to_response(
            "registration/activation_complete.html",
            {
                'user_logged_in': user_logged_in,
                'already_active': already_active
            }
        )
        return resp
    if len(regs) == 0:
        return render_to_response(
            "registration/activation_invalid.html",
            {'csrf': csrf(request)['csrf_token']}
        )
    return HttpResponseServerError(_("Unknown error. Please e-mail us to let us know how it happened."))


@csrf_exempt
@require_POST
def password_reset(request):
    """ Attempts to send a password reset e-mail. """
    # Add some rate limiting here by re-using the RateLimitMixin as a helper class
    limiter = BadRequestRateLimiter()
    if limiter.is_rate_limit_exceeded(request):
        AUDIT_LOG.warning("Rate limit exceeded in password_reset")
        return HttpResponseForbidden()

    form = PasswordResetFormNoActive(request.POST)
    if form.is_valid():
        form.save(use_https=request.is_secure(),
                  from_email=configuration_helpers.get_value('email_from_address', settings.DEFAULT_FROM_EMAIL),
                  request=request)
        # When password change is complete, a "edx.user.settings.changed" event will be emitted.
        # But because changing the password is multi-step, we also emit an event here so that we can
        # track where the request was initiated.
        tracker.emit(
            SETTING_CHANGE_INITIATED,
            {
                "setting": "password",
                "old": None,
                "new": None,
                "user_id": request.user.id,
            }
        )
        destroy_oauth_tokens(request.user)
    else:
        # bad user? tick the rate limiter counter
        AUDIT_LOG.info("Bad password_reset user passed in.")
        limiter.tick_bad_request_counter(request)
    from_email = request.POST.get('email')
    return JsonResponse({
        'success': True,
        'value': render_to_string('registration/password_reset_done.html', {'email': from_email}),
    })


def uidb36_to_uidb64(uidb36):
    """
    Needed to support old password reset URLs that use base36-encoded user IDs
    https://github.com/django/django/commit/1184d077893ff1bc947e45b00a4d565f3df81776#diff-c571286052438b2e3190f8db8331a92bR231
    Args:
        uidb36: base36-encoded user ID

    Returns: base64-encoded user ID. Otherwise returns a dummy, invalid ID
    """
    try:
        uidb64 = force_text(urlsafe_base64_encode(force_bytes(base36_to_int(uidb36))))
    except ValueError:
        uidb64 = '1'  # dummy invalid ID (incorrect padding for base64)
    return uidb64


def validate_password(user, password):
    """
    Tie in password policy enforcement as an optional level of
    security protection

    Args:
        user: the user object whose password we're checking.
        password: the user's proposed new password.

    Returns:
        is_valid_password: a boolean indicating if the new password
            passes the validation.
        err_msg: an error message if there's a violation of one of the password
            checks. Otherwise, `None`.
    """
    err_msg = None

    enforce_password_policy = configuration_helpers.get_value(
        "ENFORCE_PASSWORD_POLICY", settings.FEATURES.get("ENFORCE_PASSWORD_POLICY", False)
    )

    if enforce_password_policy:
        try:
            validate_password_strength(password)
        except ValidationError as err:
            err_msg = _('Password: ') + '; '.join(err.messages)

    # also, check the password reuse policy
    if not PasswordHistory.is_allowable_password_reuse(user, password):
        if user.is_staff:
            num_distinct = settings.ADVANCED_SECURITY_CONFIG['MIN_DIFFERENT_STAFF_PASSWORDS_BEFORE_REUSE']
        else:
            num_distinct = settings.ADVANCED_SECURITY_CONFIG['MIN_DIFFERENT_STUDENT_PASSWORDS_BEFORE_REUSE']
        # Because of how ngettext is, splitting the following into shorter lines would be ugly.
        # pylint: disable=line-too-long
        err_msg = ungettext(
            "You are re-using a password that you have used recently. You must have {num} distinct password before reusing a previous password.",
            "You are re-using a password that you have used recently. You must have {num} distinct passwords before reusing a previous password.",
            num_distinct
        ).format(num=num_distinct)

    # also, check to see if passwords are getting reset too frequent
    if PasswordHistory.is_password_reset_too_soon(user):
        num_days = settings.ADVANCED_SECURITY_CONFIG['MIN_TIME_IN_DAYS_BETWEEN_ALLOWED_RESETS']
        # Because of how ngettext is, splitting the following into shorter lines would be ugly.
        # pylint: disable=line-too-long
        err_msg = ungettext(
            "You are resetting passwords too frequently. Due to security policies, {num} day must elapse between password resets.",
            "You are resetting passwords too frequently. Due to security policies, {num} days must elapse between password resets.",
            num_days
        ).format(num=num_days)

    is_password_valid = err_msg is None

    return is_password_valid, err_msg


def password_reset_confirm_wrapper(request, uidb36=None, token=None):
    """
    A wrapper around django.contrib.auth.views.password_reset_confirm.
    Needed because we want to set the user as active at this step.
    We also optionally do some additional password policy checks.
    """
    # convert old-style base36-encoded user id to base64
    uidb64 = uidb36_to_uidb64(uidb36)
    platform_name = {
        "platform_name": configuration_helpers.get_value('platform_name', settings.PLATFORM_NAME)
    }
    try:
        uid_int = base36_to_int(uidb36)
        user = User.objects.get(id=uid_int)
    except (ValueError, User.DoesNotExist):
        # if there's any error getting a user, just let django's
        # password_reset_confirm function handle it.
        return password_reset_confirm(
            request, uidb64=uidb64, token=token, extra_context=platform_name
        )

    if request.method == 'POST':
        password = request.POST['new_password1']
        is_password_valid, password_err_msg = validate_password(user, password)
        if not is_password_valid:
            # We have a password reset attempt which violates some security
            # policy. Use the existing Django template to communicate that
            # back to the user.
            context = {
                'validlink': False,
                'form': None,
                'title': _('Password reset unsuccessful'),
                'err_msg': password_err_msg,
            }
            context.update(platform_name)
            return TemplateResponse(
                request, 'registration/password_reset_confirm.html', context
            )

        # remember what the old password hash is before we call down
        old_password_hash = user.password

        response = password_reset_confirm(
            request, uidb64=uidb64, token=token, extra_context=platform_name
        )

        # If password reset was unsuccessful a template response is returned (status_code 200).
        # Check if form is invalid then show an error to the user.
        # Note if password reset was successful we get response redirect (status_code 302).
        if response.status_code == 200 and not response.context_data['form'].is_valid():
            response.context_data['err_msg'] = _('Error in resetting your password. Please try again.')
            return response

        # get the updated user
        updated_user = User.objects.get(id=uid_int)

        # did the password hash change, if so record it in the PasswordHistory
        if updated_user.password != old_password_hash:
            entry = PasswordHistory()
            entry.create(updated_user)

    else:
        response = password_reset_confirm(
            request, uidb64=uidb64, token=token, extra_context=platform_name
        )

        response_was_successful = response.context_data.get('validlink')
        if response_was_successful and not user.is_active:
            user.is_active = True
            user.save()

    return response


def reactivation_email_for_user(user):
    try:
        reg = Registration.objects.get(user=user)
    except Registration.DoesNotExist:
        return JsonResponse({
            "success": False,
            "error": _('No inactive user with this e-mail exists'),
        })  # TODO: this should be status code 400  # pylint: disable=fixme

    context = {
        'name': user.profile.name,
        'key': reg.activation_key,
    }

    subject = render_to_string('emails/activation_email_subject.txt', context)
    subject = ''.join(subject.splitlines())
    message = render_to_string('emails/activation_email.txt', context)
    from_address = configuration_helpers.get_value('email_from_address', settings.DEFAULT_FROM_EMAIL)

    try:
        user.email_user(subject, message, from_address)
    except Exception:  # pylint: disable=broad-except
        log.error(
            u'Unable to send reactivation email from "%s" to "%s"',
            from_address,
            user.email,
            exc_info=True
        )
        return JsonResponse({
            "success": False,
            "error": _('Unable to send reactivation email')
        })  # TODO: this should be status code 500  # pylint: disable=fixme

    return JsonResponse({"success": True})


def validate_new_email(user, new_email):
    """
    Given a new email for a user, does some basic verification of the new address If any issues are encountered
    with verification a ValueError will be thrown.
    """
    try:
        validate_email(new_email)
    except ValidationError:
        raise ValueError(_('Valid e-mail address required.'))

    if new_email == user.email:
        raise ValueError(_('Old email is the same as the new email.'))

    if User.objects.filter(email=new_email).count() != 0:
        raise ValueError(_('An account with this e-mail already exists.'))


def do_email_change_request(user, new_email, activation_key=None):
    """
    Given a new email for a user, does some basic verification of the new address and sends an activation message
    to the new address. If any issues are encountered with verification or sending the message, a ValueError will
    be thrown.
    """
    pec_list = PendingEmailChange.objects.filter(user=user)
    if len(pec_list) == 0:
        pec = PendingEmailChange()
        pec.user = user
    else:
        pec = pec_list[0]

    # if activation_key is not passing as an argument, generate a random key
    if not activation_key:
        activation_key = uuid.uuid4().hex

    pec.new_email = new_email
    pec.activation_key = activation_key
    pec.save()

    context = {
        'key': pec.activation_key,
        'old_email': user.email,
        'new_email': pec.new_email
    }

    subject = render_to_string('emails/email_change_subject.txt', context)
    subject = ''.join(subject.splitlines())

    message = render_to_string('emails/email_change.txt', context)

    from_address = configuration_helpers.get_value(
        'email_from_address',
        settings.DEFAULT_FROM_EMAIL
    )
    try:
        mail.send_mail(subject, message, from_address, [pec.new_email])
    except Exception:  # pylint: disable=broad-except
        log.error(u'Unable to send email activation link to user from "%s"', from_address, exc_info=True)
        raise ValueError(_('Unable to send email activation link. Please try again later.'))

    # When the email address change is complete, a "edx.user.settings.changed" event will be emitted.
    # But because changing the email address is multi-step, we also emit an event here so that we can
    # track where the request was initiated.
    tracker.emit(
        SETTING_CHANGE_INITIATED,
        {
            "setting": "email",
            "old": context['old_email'],
            "new": context['new_email'],
            "user_id": user.id,
        }
    )


@ensure_csrf_cookie
def confirm_email_change(request, key):  # pylint: disable=unused-argument
    """
    User requested a new e-mail. This is called when the activation
    link is clicked. We confirm with the old e-mail, and update
    """
    with transaction.atomic():
        try:
            pec = PendingEmailChange.objects.get(activation_key=key)
        except PendingEmailChange.DoesNotExist:
            response = render_to_response("invalid_email_key.html", {})
            transaction.set_rollback(True)
            return response

        user = pec.user
        address_context = {
            'old_email': user.email,
            'new_email': pec.new_email
        }

        if len(User.objects.filter(email=pec.new_email)) != 0:
            response = render_to_response("email_exists.html", {})
            transaction.set_rollback(True)
            return response

        subject = render_to_string('emails/email_change_subject.txt', address_context)
        subject = ''.join(subject.splitlines())
        message = render_to_string('emails/confirm_email_change.txt', address_context)
        u_prof = UserProfile.objects.get(user=user)
        meta = u_prof.get_meta()
        if 'old_emails' not in meta:
            meta['old_emails'] = []
        meta['old_emails'].append([user.email, datetime.datetime.now(UTC).isoformat()])
        u_prof.set_meta(meta)
        u_prof.save()
        # Send it to the old email...
        try:
            user.email_user(
                subject,
                message,
                configuration_helpers.get_value('email_from_address', settings.DEFAULT_FROM_EMAIL)
            )
        except Exception:    # pylint: disable=broad-except
            log.warning('Unable to send confirmation email to old address', exc_info=True)
            response = render_to_response("email_change_failed.html", {'email': user.email})
            transaction.set_rollback(True)
            return response

        user.email = pec.new_email
        user.save()
        pec.delete()
        # And send it to the new email...
        try:
            user.email_user(
                subject,
                message,
                configuration_helpers.get_value('email_from_address', settings.DEFAULT_FROM_EMAIL)
            )
        except Exception:  # pylint: disable=broad-except
            log.warning('Unable to send confirmation email to new address', exc_info=True)
            response = render_to_response("email_change_failed.html", {'email': pec.new_email})
            transaction.set_rollback(True)
            return response

        response = render_to_response("email_change_successful.html", address_context)
        return response


@require_POST
@login_required
@ensure_csrf_cookie
def change_email_settings(request):
    """Modify logged-in user's setting for receiving emails from a course."""
    user = request.user

    course_id = request.POST.get("course_id")
    course_key = SlashSeparatedCourseKey.from_deprecated_string(course_id)
    receive_emails = request.POST.get("receive_emails")
    if receive_emails:
        optout_object = Optout.objects.filter(user=user, course_id=course_key)
        if optout_object:
            optout_object.delete()
        log.info(
            u"User %s (%s) opted in to receive emails from course %s",
            user.username,
            user.email,
            course_id,
        )
        track.views.server_track(
            request,
            "change-email-settings",
            {"receive_emails": "yes", "course": course_id},
            page='dashboard',
        )
    else:
        Optout.objects.get_or_create(user=user, course_id=course_key)
        log.info(
            u"User %s (%s) opted out of receiving emails from course %s",
            user.username,
            user.email,
            course_id,
        )
        track.views.server_track(
            request,
            "change-email-settings",
            {"receive_emails": "no", "course": course_id},
            page='dashboard',
        )

    return JsonResponse({"success": True})


class LogoutView(TemplateView):
    """
    Logs out user and redirects.

    The template should load iframes to log the user out of OpenID Connect services.
    See http://openid.net/specs/openid-connect-logout-1_0.html.
    """
    oauth_client_ids = []
    template_name = 'logout.html'

    # Keep track of the page to which the user should ultimately be redirected.
    target = reverse_lazy('cas-logout') if settings.FEATURES.get('AUTH_USE_CAS') else '/login'

    def dispatch(self, request, *args, **kwargs):  # pylint: disable=missing-docstring
        # We do not log here, because we have a handler registered to perform logging on successful logouts.
        request.is_from_logout = True

        # Get the list of authorized clients before we clear the session.
        self.oauth_client_ids = request.session.get(edx_oauth2_provider.constants.AUTHORIZED_CLIENTS_SESSION_KEY, [])

        logout(request)

        # If we don't need to deal with OIDC logouts, just redirect the user.
        if LogoutViewConfiguration.current().enabled and self.oauth_client_ids:
            response = super(LogoutView, self).dispatch(request, *args, **kwargs)
        else:
            response = redirect(self.target)

        # Clear the cookie used by the edx.org marketing site
        delete_logged_in_cookies(response)

        return response

    def _build_logout_url(self, url):
        """
        Builds a logout URL with the `no_redirect` query string parameter.

        Args:
            url (str): IDA logout URL

        Returns:
            str
        """
        scheme, netloc, path, query_string, fragment = urlsplit(url)
        query_params = parse_qs(query_string)
        query_params['no_redirect'] = 1
        new_query_string = urlencode(query_params, doseq=True)
        return urlunsplit((scheme, netloc, path, new_query_string, fragment))

    def get_context_data(self, **kwargs):
        context = super(LogoutView, self).get_context_data(**kwargs)

        # Create a list of URIs that must be called to log the user out of all of the IDAs.
        uris = Client.objects.filter(client_id__in=self.oauth_client_ids,
                                     logout_uri__isnull=False).values_list('logout_uri', flat=True)

        referrer = self.request.META.get('HTTP_REFERER', '').strip('/')
        logout_uris = []

        for uri in uris:
            if not referrer or (referrer and not uri.startswith(referrer)):
                logout_uris.append(self._build_logout_url(uri))

        context.update({
            'target': self.target,
            'logout_uris': logout_uris,
        })

        return context<|MERGE_RESOLUTION|>--- conflicted
+++ resolved
@@ -588,13 +588,8 @@
 
     """
     user = request.user
-<<<<<<< HEAD
-    provider_id = request.GET.get('provider', '')
-    if provider_id == configuration_helpers.get_value('SOCIAL_OAUTH_MSA_PROVIDER'):
-=======
     enable_msa_migration = configuration_helpers.get_value("ENABLE_MSA_MIGRATION")
     if enable_msa_migration:
->>>>>>> 3fca64d4
         is_redirection = None
         try:
             # Check to see user social entry for this user
